<<<<<<< HEAD
/******************************************************************************
 * Copyright (c) 2011, Duane Merrill.  All rights reserved.
 * Copyright (c) 2011-2015, NVIDIA CORPORATION.  All rights reserved.
 *
 * Redistribution and use in source and binary forms, with or without
 * modification, are permitted provided that the following conditions are met:
 *     * Redistributions of source code must retain the above copyright
 *       notice, this list of conditions and the following disclaimer.
 *     * Redistributions in binary form must reproduce the above copyright
 *       notice, this list of conditions and the following disclaimer in the
 *       documentation and/or other materials provided with the distribution.
 *     * Neither the name of the NVIDIA CORPORATION nor the
 *       names of its contributors may be used to endorse or promote products
 *       derived from this software without specific prior written permission.
 *
 * THIS SOFTWARE IS PROVIDED BY THE COPYRIGHT HOLDERS AND CONTRIBUTORS "AS IS" AND
 * ANY EXPRESS OR IMPLIED WARRANTIES, INCLUDING, BUT NOT LIMITED TO, THE IMPLIED
 * WARRANTIES OF MERCHANTABILITY AND FITNESS FOR A PARTICULAR PURPOSE ARE
 * DISCLAIMED. IN NO EVENT SHALL NVIDIA CORPORATION BE LIABLE FOR ANY
 * DIRECT, INDIRECT, INCIDENTAL, SPECIAL, EXEMPLARY, OR CONSEQUENTIAL DAMAGES
 * (INCLUDING, BUT NOT LIMITED TO, PROCUREMENT OF SUBSTITUTE GOODS OR SERVICES;
 * LOSS OF USE, DATA, OR PROFITS; OR BUSINESS INTERRUPTION) HOWEVER CAUSED AND
 * ON ANY THEORY OF LIABILITY, WHETHER IN CONTRACT, STRICT LIABILITY, OR TORT
 * (INCLUDING NEGLIGENCE OR OTHERWISE) ARISING IN ANY WAY OUT OF THE USE OF THIS
 * SOFTWARE, EVEN IF ADVISED OF THE POSSIBILITY OF SUCH DAMAGE.
 *
 ******************************************************************************/

/******************************************************************************
 * Test of DeviceRadixSort utilities
 ******************************************************************************/

// Ensure printing of CUDA runtime errors to console
#define CUB_STDERR

#include <stdio.h>
#include <algorithm>

#include <cub/util_allocator.cuh>
#include <cub/device/device_radix_sort.cuh>
#include <cub/device/device_segmented_radix_sort.cuh>

#include <thrust/device_ptr.h>
#include <thrust/sort.h>
#include <thrust/reverse.h>

#include "test_util.h"

using namespace cub;


//---------------------------------------------------------------------
// Globals, constants and typedefs
//---------------------------------------------------------------------

bool                    g_verbose           = false;
int                     g_timing_iterations = 0;
int                     g_repeat            = 0;
CachingDeviceAllocator  g_allocator(true);

// Dispatch types
enum Backend
{
    CUB,                        // CUB method (allows overwriting of input)
    CUB_NO_OVERWRITE,           // CUB method (disallows overwriting of input)

    CUB_SEGMENTED,              // CUB segmented method (allows overwriting of input)
    CUB_SEGMENTED_NO_OVERWRITE, // CUB segmented method (disallows overwriting of input)

    THRUST,                     // Thrust method
    CDP,                        // GPU-based (dynamic parallelism) dispatch to CUB method
};


//---------------------------------------------------------------------
// Dispatch to different DeviceRadixSort entrypoints
//---------------------------------------------------------------------

/**
 * Dispatch to CUB sorting entrypoint (specialized for ascending)
 */
template <typename KeyT, typename ValueT>
CUB_RUNTIME_FUNCTION
__forceinline__
cudaError_t Dispatch(
    Int2Type<false>         is_descending,
    Int2Type<CUB>           dispatch_to,
    int                     *d_selector,
    size_t                  *d_temp_storage_bytes,
    cudaError_t             *d_cdp_error,

    void*                   d_temp_storage,
    size_t&                 temp_storage_bytes,
    DoubleBuffer<KeyT>      &d_keys,
    DoubleBuffer<ValueT>    &d_values,
    int                     num_items,
    int                     num_segments,
    int                     *d_segment_offsets,
    int                     begin_bit,
    int                     end_bit,
    cudaStream_t            stream,
    bool                    debug_synchronous)
{
    return DeviceRadixSort::SortPairs(
        d_temp_storage, temp_storage_bytes,
        d_keys, d_values,
        num_items, begin_bit, end_bit, stream, debug_synchronous);
}

/**
 * Dispatch to CUB_NO_OVERWRITE sorting entrypoint (specialized for ascending)
 */
template <typename KeyT, typename ValueT>
CUB_RUNTIME_FUNCTION
__forceinline__
cudaError_t Dispatch(
    Int2Type<false>             is_descending,
    Int2Type<CUB_NO_OVERWRITE>  dispatch_to,
    int                         *d_selector,
    size_t                      *d_temp_storage_bytes,
    cudaError_t                 *d_cdp_error,

    void*                   d_temp_storage,
    size_t&                 temp_storage_bytes,
    DoubleBuffer<KeyT>      &d_keys,
    DoubleBuffer<ValueT>    &d_values,
    int                     num_items,
    int                     num_segments,
    int                     *d_segment_offsets,
    int                     begin_bit,
    int                     end_bit,
    cudaStream_t            stream,
    bool                    debug_synchronous)
{
    cudaError_t retval = DeviceRadixSort::SortPairs(
        d_temp_storage, temp_storage_bytes,
        d_keys.Current(), d_keys.Alternate(), d_values.Current(), d_values.Alternate(),
        num_items, begin_bit, end_bit, stream, debug_synchronous);

    d_keys.selector ^= 1;
    d_values.selector ^= 1;
    return retval;
}

/**
 * Dispatch to CUB sorting entrypoint (specialized for descending)
 */
template <typename KeyT, typename ValueT>
CUB_RUNTIME_FUNCTION
__forceinline__
cudaError_t Dispatch(
    Int2Type<true>          is_descending,
    Int2Type<CUB>           dispatch_to,
    int                     *d_selector,
    size_t                  *d_temp_storage_bytes,
    cudaError_t             *d_cdp_error,

    void*                   d_temp_storage,
    size_t&                 temp_storage_bytes,
    DoubleBuffer<KeyT>      &d_keys,
    DoubleBuffer<ValueT>    &d_values,
    int                     num_items,
    int                     num_segments,
    int                     *d_segment_offsets,
    int                     begin_bit,
    int                     end_bit,
    cudaStream_t            stream,
    bool                    debug_synchronous)
{
    return DeviceRadixSort::SortPairsDescending(
        d_temp_storage, temp_storage_bytes,
        d_keys, d_values,
        num_items, begin_bit, end_bit, stream, debug_synchronous);
}


/**
 * Dispatch to CUB_NO_OVERWRITE sorting entrypoint (specialized for descending)
 */
template <typename KeyT, typename ValueT>
CUB_RUNTIME_FUNCTION
__forceinline__
cudaError_t Dispatch(
    Int2Type<true>              is_descending,
    Int2Type<CUB_NO_OVERWRITE>  dispatch_to,
    int                         *d_selector,
    size_t                      *d_temp_storage_bytes,
    cudaError_t                 *d_cdp_error,

    void*                   d_temp_storage,
    size_t&                 temp_storage_bytes,
    DoubleBuffer<KeyT>      &d_keys,
    DoubleBuffer<ValueT>    &d_values,
    int                     num_items,
    int                     num_segments,
    int                     *d_segment_offsets,
    int                     begin_bit,
    int                     end_bit,
    cudaStream_t            stream,
    bool                    debug_synchronous)
{
    cudaError_t retval = DeviceRadixSort::SortPairsDescending(
        d_temp_storage, temp_storage_bytes,
        d_keys.Current(), d_keys.Alternate(), d_values.Current(), d_values.Alternate(),
        num_items, begin_bit, end_bit, stream, debug_synchronous);

    d_keys.selector ^= 1;
    d_values.selector ^= 1;
    return retval;
}

//---------------------------------------------------------------------
// Dispatch to different DeviceRadixSort entrypoints
//---------------------------------------------------------------------

/**
 * Dispatch to CUB_SEGMENTED sorting entrypoint (specialized for ascending)
 */
template <typename KeyT, typename ValueT>
CUB_RUNTIME_FUNCTION
__forceinline__
cudaError_t Dispatch(
    Int2Type<false>         is_descending,
    Int2Type<CUB_SEGMENTED> dispatch_to,
    int                     *d_selector,
    size_t                  *d_temp_storage_bytes,
    cudaError_t             *d_cdp_error,

    void*                   d_temp_storage,
    size_t&                 temp_storage_bytes,
    DoubleBuffer<KeyT>      &d_keys,
    DoubleBuffer<ValueT>    &d_values,
    int                     num_items,
    int                     num_segments,
    int                     *d_segment_offsets,
    int                     begin_bit,
    int                     end_bit,
    cudaStream_t            stream,
    bool                    debug_synchronous)
{
    return DeviceSegmentedRadixSort::SortPairs(
        d_temp_storage, temp_storage_bytes,
        d_keys, d_values,
        num_items, num_segments, d_segment_offsets, d_segment_offsets + 1,
        begin_bit, end_bit, stream, debug_synchronous);
}

/**
 * Dispatch to CUB_SEGMENTED_NO_OVERWRITE sorting entrypoint (specialized for ascending)
 */
template <typename KeyT, typename ValueT>
CUB_RUNTIME_FUNCTION
__forceinline__
cudaError_t Dispatch(
    Int2Type<false>                         is_descending,
    Int2Type<CUB_SEGMENTED_NO_OVERWRITE>    dispatch_to,
    int                                     *d_selector,
    size_t                                  *d_temp_storage_bytes,
    cudaError_t                             *d_cdp_error,

    void*                   d_temp_storage,
    size_t&                 temp_storage_bytes,
    DoubleBuffer<KeyT>      &d_keys,
    DoubleBuffer<ValueT>    &d_values,
    int                     num_items,
    int                     num_segments,
    int                     *d_segment_offsets,
    int                     begin_bit,
    int                     end_bit,
    cudaStream_t            stream,
    bool                    debug_synchronous)
{
    cudaError_t retval = DeviceSegmentedRadixSort::SortPairs(
        d_temp_storage, temp_storage_bytes,
        d_keys.Current(), d_keys.Alternate(), d_values.Current(), d_values.Alternate(),
        num_items, num_segments, d_segment_offsets, d_segment_offsets + 1,
        begin_bit, end_bit, stream, debug_synchronous);

    d_keys.selector ^= 1;
    d_values.selector ^= 1;
    return retval;
}


/**
 * Dispatch to CUB_SEGMENTED sorting entrypoint (specialized for descending)
 */
template <typename KeyT, typename ValueT>
CUB_RUNTIME_FUNCTION
__forceinline__
cudaError_t Dispatch(
    Int2Type<true>          is_descending,
    Int2Type<CUB_SEGMENTED> dispatch_to,
    int                     *d_selector,
    size_t                  *d_temp_storage_bytes,
    cudaError_t             *d_cdp_error,

    void*                   d_temp_storage,
    size_t&                 temp_storage_bytes,
    DoubleBuffer<KeyT>      &d_keys,
    DoubleBuffer<ValueT>    &d_values,
    int                     num_items,
    int                     num_segments,
    int                     *d_segment_offsets,
    int                     begin_bit,
    int                     end_bit,
    cudaStream_t            stream,
    bool                    debug_synchronous)
{
    return DeviceSegmentedRadixSort::SortPairsDescending(
        d_temp_storage, temp_storage_bytes,
        d_keys, d_values,
        num_items, num_segments, d_segment_offsets, d_segment_offsets + 1,
        begin_bit, end_bit, stream, debug_synchronous);
}

/**
 * Dispatch to CUB_SEGMENTED_NO_OVERWRITE sorting entrypoint (specialized for descending)
 */
template <typename KeyT, typename ValueT>
CUB_RUNTIME_FUNCTION
__forceinline__
cudaError_t Dispatch(
    Int2Type<true>                          is_descending,
    Int2Type<CUB_SEGMENTED_NO_OVERWRITE>    dispatch_to,
    int                                     *d_selector,
    size_t                                  *d_temp_storage_bytes,
    cudaError_t                             *d_cdp_error,

    void*                   d_temp_storage,
    size_t&                 temp_storage_bytes,
    DoubleBuffer<KeyT>      &d_keys,
    DoubleBuffer<ValueT>    &d_values,
    int                     num_items,
    int                     num_segments,
    int                     *d_segment_offsets,
    int                     begin_bit,
    int                     end_bit,
    cudaStream_t            stream,
    bool                    debug_synchronous)
{
    cudaError_t retval = DeviceSegmentedRadixSort::SortPairsDescending(
        d_temp_storage, temp_storage_bytes,
        d_keys.Current(), d_keys.Alternate(), d_values.Current(), d_values.Alternate(),
        num_items, num_segments, d_segment_offsets, d_segment_offsets + 1,
        begin_bit, end_bit, stream, debug_synchronous);

    d_keys.selector ^= 1;
    d_values.selector ^= 1;
    return retval;
}


//---------------------------------------------------------------------
// Dispatch to different Thrust entrypoints
//---------------------------------------------------------------------

/**
 * Dispatch keys-only to Thrust sorting entrypoint
 */
template <int IS_DESCENDING, typename KeyT>
cudaError_t Dispatch(
    Int2Type<IS_DESCENDING> is_descending,
    Int2Type<THRUST>        dispatch_to,
    int                     *d_selector,
    size_t                  *d_temp_storage_bytes,
    cudaError_t             *d_cdp_error,

    void                    *d_temp_storage,
    size_t                  &temp_storage_bytes,
    DoubleBuffer<KeyT>      &d_keys,
    DoubleBuffer<NullType>  &d_values,
    int                     num_items,
    int                     num_segments,
    int                     *d_segment_offsets,
    int                     begin_bit,
    int                     end_bit,
    cudaStream_t            stream,
    bool                    debug_synchronous)
{

    if (d_temp_storage == 0)
    {
        temp_storage_bytes = 1;
    }
    else
    {
        thrust::device_ptr<KeyT> d_keys_wrapper(d_keys.Current());

        if (IS_DESCENDING) thrust::reverse(d_keys_wrapper, d_keys_wrapper + num_items);
        thrust::sort(d_keys_wrapper, d_keys_wrapper + num_items);
        if (IS_DESCENDING) thrust::reverse(d_keys_wrapper, d_keys_wrapper + num_items);
    }

    return cudaSuccess;
}


/**
 * Dispatch key-value pairs to Thrust sorting entrypoint
 */
template <int IS_DESCENDING, typename KeyT, typename ValueT>
cudaError_t Dispatch(
    Int2Type<IS_DESCENDING> is_descending,
    Int2Type<THRUST>        dispatch_to,
    int                     *d_selector,
    size_t                  *d_temp_storage_bytes,
    cudaError_t             *d_cdp_error,

    void                    *d_temp_storage,
    size_t                  &temp_storage_bytes,
    DoubleBuffer<KeyT>      &d_keys,
    DoubleBuffer<ValueT>    &d_values,
    int                     num_items,
    int                     num_segments,
    int                     *d_segment_offsets,
    int                     begin_bit,
    int                     end_bit,
    cudaStream_t            stream,
    bool                    debug_synchronous)
{

    if (d_temp_storage == 0)
    {
        temp_storage_bytes = 1;
    }
    else
    {
        thrust::device_ptr<KeyT>     d_keys_wrapper(d_keys.Current());
        thrust::device_ptr<ValueT>   d_values_wrapper(d_values.Current());

        if (IS_DESCENDING) {
            thrust::reverse(d_keys_wrapper, d_keys_wrapper + num_items);
            thrust::reverse(d_values_wrapper, d_values_wrapper + num_items);
        }

        thrust::sort_by_key(d_keys_wrapper, d_keys_wrapper + num_items, d_values_wrapper);

        if (IS_DESCENDING) {
            thrust::reverse(d_keys_wrapper, d_keys_wrapper + num_items);
            thrust::reverse(d_values_wrapper, d_values_wrapper + num_items);
        }
    }

    return cudaSuccess;
}


//---------------------------------------------------------------------
// CUDA Nested Parallelism Test Kernel
//---------------------------------------------------------------------

/**
 * Simple wrapper kernel to invoke DeviceRadixSort
 */
template <int IS_DESCENDING, typename KeyT, typename ValueT>
__global__ void CnpDispatchKernel(
    Int2Type<IS_DESCENDING> is_descending,
    int                     *d_selector,
    size_t                  *d_temp_storage_bytes,
    cudaError_t             *d_cdp_error,

    void                    *d_temp_storage,
    size_t                  temp_storage_bytes,
    DoubleBuffer<KeyT>      d_keys,
    DoubleBuffer<ValueT>    d_values,
    int                     num_items,
    int                     num_segments,
    int                     *d_segment_offsets,
    int                     begin_bit,
    int                     end_bit,
    bool                    debug_synchronous)
{
#ifndef CUB_CDP
    *d_cdp_error            = cudaErrorNotSupported;
#else
    *d_cdp_error            = Dispatch(
                                is_descending, Int2Type<CUB>(), d_selector, d_temp_storage_bytes, d_cdp_error,
                                d_temp_storage, temp_storage_bytes, d_keys, d_values,
                                num_items, num_segments, d_segment_offsets,
                                begin_bit, end_bit, 0, debug_synchronous);
    *d_temp_storage_bytes   = temp_storage_bytes;
    *d_selector             = d_keys.selector;
#endif
}


/**
 * Dispatch to CDP kernel
 */
template <int IS_DESCENDING, typename KeyT, typename ValueT>
cudaError_t Dispatch(
    Int2Type<IS_DESCENDING> is_descending,
    Int2Type<CDP>           dispatch_to,
    int                     *d_selector,
    size_t                  *d_temp_storage_bytes,
    cudaError_t             *d_cdp_error,

    void                    *d_temp_storage,
    size_t                  &temp_storage_bytes,
    DoubleBuffer<KeyT>      &d_keys,
    DoubleBuffer<ValueT>    &d_values,
    int                     num_items,
    int                     num_segments,
    int                     *d_segment_offsets,
    int                     begin_bit,
    int                     end_bit,
    cudaStream_t            stream,
    bool                    debug_synchronous)
{
    // Invoke kernel to invoke device-side dispatch
    CnpDispatchKernel<<<1,1>>>(
        is_descending, d_selector, d_temp_storage_bytes, d_cdp_error,
        d_temp_storage, temp_storage_bytes, d_keys, d_values,
        num_items, num_segments, d_segment_offsets,
        begin_bit, end_bit, debug_synchronous);

    // Copy out selector
    CubDebugExit(cudaMemcpy(&d_keys.selector, d_selector, sizeof(int) * 1, cudaMemcpyDeviceToHost));
    d_values.selector = d_keys.selector;

    // Copy out temp_storage_bytes
    CubDebugExit(cudaMemcpy(&temp_storage_bytes, d_temp_storage_bytes, sizeof(size_t) * 1, cudaMemcpyDeviceToHost));

    // Copy out error
    cudaError_t retval;
    CubDebugExit(cudaMemcpy(&retval, d_cdp_error, sizeof(cudaError_t) * 1, cudaMemcpyDeviceToHost));
    return retval;
}



//---------------------------------------------------------------------
// Problem generation
//---------------------------------------------------------------------


/**
 * Simple key-value pairing
 */
template <
    typename KeyT,
    typename ValueT,
    bool IS_FLOAT = (Traits<KeyT>::CATEGORY == FLOATING_POINT)>
struct Pair
{
    KeyT     key;
    ValueT   value;

    bool operator<(const Pair &b) const
    {
        return (key < b.key);
    }
};


/**
 * Simple key-value pairing (specialized for floating point types)
 */
template <typename KeyT, typename ValueT>
struct Pair<KeyT, ValueT, true>
{
    KeyT     key;
    ValueT   value;

    bool operator<(const Pair &b) const
    {
        if (key < b.key)
            return true;

        if (key > b.key)
            return false;

        // KeyT in unsigned bits
        typedef typename Traits<KeyT>::UnsignedBits UnsignedBits;

        // Return true if key is negative zero and b.key is positive zero
        UnsignedBits key_bits   = *reinterpret_cast<UnsignedBits*>(const_cast<KeyT*>(&key));
        UnsignedBits b_key_bits = *reinterpret_cast<UnsignedBits*>(const_cast<KeyT*>(&b.key));
        UnsignedBits HIGH_BIT   = Traits<KeyT>::HIGH_BIT;

        return ((key_bits & HIGH_BIT) != 0) && ((b_key_bits & HIGH_BIT) == 0);
    }
};


/**
 * Initialize key data
 */
template <typename KeyT>
void InitializeKeyBits(
    GenMode         gen_mode,
    KeyT            *h_keys,
    int             num_items,
    int             entropy_reduction)
{
    for (int i = 0; i < num_items; ++i)
    {
        if (gen_mode == RANDOM) {
            RandomBits(h_keys[i], entropy_reduction);
        } else if (gen_mode == UNIFORM) {
            h_keys[i] = 1;
        } else {
            h_keys[i] = i;
        }
    }
}


/**
 * Initialize solution
 */
template <bool IS_DESCENDING, typename KeyT>
void InitializeSolution(
    KeyT    *h_keys,
    int     num_items,
    int     num_segments,
    int     *h_segment_offsets,
    int     begin_bit,
    int     end_bit,
    int     *&h_reference_ranks,
    KeyT    *&h_reference_keys)
{
    Pair<KeyT, int> *h_pairs = new Pair<KeyT, int>[num_items];

    int num_bits = end_bit - begin_bit;
    for (int i = 0; i < num_items; ++i)
    {

        // Mask off unwanted portions
        if (num_bits < sizeof(KeyT) * 8)
        {
            unsigned long long base = 0;
            memcpy(&base, &h_keys[i], sizeof(KeyT));
            base &= ((1ull << num_bits) - 1) << begin_bit;
            memcpy(&h_pairs[i].key, &base, sizeof(KeyT));
        }
        else
        {
            h_pairs[i].key = h_keys[i];
        }

        h_pairs[i].value = i;
    }

    printf("\nSorting reference solution on CPU..."); fflush(stdout);

    for (int i = 0; i < num_segments; ++i)
    {
        if (IS_DESCENDING) std::reverse(h_pairs + h_segment_offsets[i], h_pairs + h_segment_offsets[i + 1]);
        std::stable_sort(               h_pairs + h_segment_offsets[i], h_pairs + h_segment_offsets[i + 1]);
        if (IS_DESCENDING) std::reverse(h_pairs + h_segment_offsets[i], h_pairs + h_segment_offsets[i + 1]);
    }

    printf(" Done.\n"); fflush(stdout);

    h_reference_ranks  = new int[num_items];
    h_reference_keys   = new KeyT[num_items];

    for (int i = 0; i < num_items; ++i)
    {
        h_reference_ranks[i]    = h_pairs[i].value;
        h_reference_keys[i]     = h_keys[h_pairs[i].value];
    }

    delete[] h_pairs;
}


//---------------------------------------------------------------------
// Test generation
//---------------------------------------------------------------------


/**
 * Test DeviceRadixSort
 */
template <
    Backend     BACKEND,
    bool        IS_DESCENDING,
    typename    KeyT,
    typename    ValueT>
void Test(
    KeyT        *h_keys,
    ValueT      *h_values,
    int         num_items,
    int         num_segments,
    int         *h_segment_offsets,
    int         begin_bit,
    int         end_bit,
    KeyT        *h_reference_keys,
    ValueT      *h_reference_values)
{
    const bool KEYS_ONLY = Equals<ValueT, NullType>::VALUE;

    printf("%s %s cub::DeviceRadixSort %d items, %d segments, %d-byte keys %d-byte values, descending %d, begin_bit %d, end_bit %d\n",
        (BACKEND == CUB_NO_OVERWRITE) ? "CUB_NO_OVERWRITE" : (BACKEND == CDP) ? "CDP CUB" : (BACKEND == THRUST) ? "Thrust" : "CUB",
        (KEYS_ONLY) ? "keys-only" : "key-value",
        num_items, num_segments, (int) sizeof(KeyT), (KEYS_ONLY) ? 0 : (int) sizeof(ValueT),
        IS_DESCENDING, begin_bit, end_bit);
    fflush(stdout);

    if (g_verbose)
    {
        printf("Input keys:\n");
        DisplayResults(h_keys, num_items);
        printf("\n\n");
    }

    // Allocate device arrays
    DoubleBuffer<KeyT>   d_keys;
    DoubleBuffer<ValueT> d_values;
    int                 *d_selector;
    int                 *d_segment_offsets;
    size_t              *d_temp_storage_bytes;
    cudaError_t         *d_cdp_error;
    CubDebugExit(g_allocator.DeviceAllocate((void**)&d_keys.d_buffers[0], sizeof(KeyT) * num_items));
    CubDebugExit(g_allocator.DeviceAllocate((void**)&d_keys.d_buffers[1], sizeof(KeyT) * num_items));
    CubDebugExit(g_allocator.DeviceAllocate((void**)&d_selector, sizeof(int) * 1));
    CubDebugExit(g_allocator.DeviceAllocate((void**)&d_segment_offsets, sizeof(int) * (num_segments + 1)));
    CubDebugExit(g_allocator.DeviceAllocate((void**)&d_temp_storage_bytes, sizeof(size_t) * 1));
    CubDebugExit(g_allocator.DeviceAllocate((void**)&d_cdp_error, sizeof(cudaError_t) * 1));
    if (!KEYS_ONLY)
    {
        CubDebugExit(g_allocator.DeviceAllocate((void**)&d_values.d_buffers[0], sizeof(ValueT) * num_items));
        CubDebugExit(g_allocator.DeviceAllocate((void**)&d_values.d_buffers[1], sizeof(ValueT) * num_items));
    }

    // Allocate temporary storage
    size_t  temp_storage_bytes  = 0;
    void    *d_temp_storage     = NULL;
    CubDebugExit(Dispatch(
        Int2Type<IS_DESCENDING>(), Int2Type<BACKEND>(), d_selector, d_temp_storage_bytes, d_cdp_error,
        d_temp_storage, temp_storage_bytes, d_keys, d_values,
        num_items, num_segments, d_segment_offsets,
        begin_bit, end_bit, 0, true));
    CubDebugExit(g_allocator.DeviceAllocate(&d_temp_storage, temp_storage_bytes));

    // Initialize/clear device arrays
    d_keys.selector = 0;
    CubDebugExit(cudaMemcpy(d_keys.d_buffers[0], h_keys, sizeof(KeyT) * num_items, cudaMemcpyHostToDevice));
    CubDebugExit(cudaMemset(d_keys.d_buffers[1], 0, sizeof(KeyT) * num_items));
    if (!KEYS_ONLY)
    {
        d_values.selector = 0;
        CubDebugExit(cudaMemcpy(d_values.d_buffers[0], h_values, sizeof(ValueT) * num_items, cudaMemcpyHostToDevice));
        CubDebugExit(cudaMemset(d_values.d_buffers[1], 0, sizeof(ValueT) * num_items));
    }
    CubDebugExit(cudaMemcpy(d_segment_offsets, h_segment_offsets, sizeof(int) * (num_segments + 1), cudaMemcpyHostToDevice));

    // Run warmup/correctness iteration
    CubDebugExit(Dispatch(
        Int2Type<IS_DESCENDING>(), Int2Type<BACKEND>(), d_selector, d_temp_storage_bytes, d_cdp_error,
        d_temp_storage, temp_storage_bytes, d_keys, d_values,
        num_items, num_segments, d_segment_offsets,
        begin_bit, end_bit, 0, true));

    // Flush any stdout/stderr
    fflush(stdout);
    fflush(stderr);

    // Check for correctness (and display results, if specified)
    printf("Warmup done.  Checking results:\n"); fflush(stdout);
    int compare = CompareDeviceResults(h_reference_keys, d_keys.Current(), num_items, true, g_verbose);
    printf("\t Compare keys (selector %d): %s ", d_keys.selector, compare ? "FAIL" : "PASS"); fflush(stdout);
    if (!KEYS_ONLY)
    {
        int values_compare = CompareDeviceResults(h_reference_values, d_values.Current(), num_items, true, g_verbose);
        compare |= values_compare;
        printf("\t Compare values (selector %d): %s ", d_values.selector, values_compare ? "FAIL" : "PASS"); fflush(stdout);
    }
    if (BACKEND == CUB_NO_OVERWRITE)
    {
        // Check that input isn't overwritten
        int input_compare = CompareDeviceResults(h_keys, d_keys.d_buffers[0], num_items, true, g_verbose);
        compare |= input_compare;
        printf("\t Compare input keys: %s ", input_compare ? "FAIL" : "PASS"); fflush(stdout);
    }

    // Performance
    if (g_timing_iterations)
        printf("\nPerforming timing iterations:\n"); fflush(stdout);

    GpuTimer gpu_timer;
    float elapsed_millis = 0.0f;
    for (int i = 0; i < g_timing_iterations; ++i)
    {
        // Initialize/clear device arrays
        CubDebugExit(cudaMemcpy(d_keys.d_buffers[d_keys.selector], h_keys, sizeof(KeyT) * num_items, cudaMemcpyHostToDevice));
        CubDebugExit(cudaMemset(d_keys.d_buffers[d_keys.selector ^ 1], 0, sizeof(KeyT) * num_items));
        if (!KEYS_ONLY)
        {
            CubDebugExit(cudaMemcpy(d_values.d_buffers[d_values.selector], h_values, sizeof(ValueT) * num_items, cudaMemcpyHostToDevice));
            CubDebugExit(cudaMemset(d_values.d_buffers[d_values.selector ^ 1], 0, sizeof(ValueT) * num_items));
        }

        gpu_timer.Start();
        CubDebugExit(Dispatch(
            Int2Type<IS_DESCENDING>(), Int2Type<BACKEND>(), d_selector, d_temp_storage_bytes, d_cdp_error,
            d_temp_storage, temp_storage_bytes, d_keys, d_values,
            num_items, num_segments, d_segment_offsets,
            begin_bit, end_bit, 0, false));
        gpu_timer.Stop();
        elapsed_millis += gpu_timer.ElapsedMillis();
    }

    // Display performance
    if (g_timing_iterations > 0)
    {
        float avg_millis = elapsed_millis / g_timing_iterations;
        float giga_rate = float(num_items) / avg_millis / 1000.0 / 1000.0;
        float giga_bandwidth = (KEYS_ONLY) ?
            giga_rate * sizeof(KeyT) * 2 :
            giga_rate * (sizeof(KeyT) + sizeof(ValueT)) * 2;
        printf("\n%.3f elapsed ms, %.3f avg ms, %.3f billion items/s, %.3f logical GB/s", elapsed_millis, avg_millis, giga_rate, giga_bandwidth);
    }

    printf("\n\n");

    // Cleanup
    if (d_keys.d_buffers[0]) CubDebugExit(g_allocator.DeviceFree(d_keys.d_buffers[0]));
    if (d_keys.d_buffers[1]) CubDebugExit(g_allocator.DeviceFree(d_keys.d_buffers[1]));
    if (d_values.d_buffers[0]) CubDebugExit(g_allocator.DeviceFree(d_values.d_buffers[0]));
    if (d_values.d_buffers[1]) CubDebugExit(g_allocator.DeviceFree(d_values.d_buffers[1]));
    if (d_temp_storage) CubDebugExit(g_allocator.DeviceFree(d_temp_storage));
    if (d_cdp_error) CubDebugExit(g_allocator.DeviceFree(d_cdp_error));
    if (d_selector) CubDebugExit(g_allocator.DeviceFree(d_selector));
    if (d_segment_offsets) CubDebugExit(g_allocator.DeviceFree(d_segment_offsets));
    if (d_temp_storage_bytes) CubDebugExit(g_allocator.DeviceFree(d_temp_storage_bytes));

    // Correctness asserts
    AssertEquals(0, compare);
}


/**
 * Test backend
 */
template <bool IS_DESCENDING, typename KeyT, typename ValueT>
void TestBackend(
    KeyT    *h_keys,
    int     num_items,
    int     num_segments,
    int     *h_segment_offsets,
    int     begin_bit,
    int     end_bit,
    KeyT    *h_reference_keys,
    int     *h_reference_ranks)
{
    const bool KEYS_ONLY = Equals<ValueT, NullType>::VALUE;

    ValueT *h_values             = NULL;
    ValueT *h_reference_values   = NULL;

    if (!KEYS_ONLY)
    {
        h_values            = new ValueT[num_items];
        h_reference_values  = new ValueT[num_items];

        for (int i = 0; i < num_items; ++i)
        {
            InitValue(INTEGER_SEED, h_values[i], i);
            InitValue(INTEGER_SEED, h_reference_values[i], h_reference_ranks[i]);
        }
    }

    if (num_segments == 1)
    {
        // Test single-segment implementations
        Test<CUB, IS_DESCENDING>(               h_keys, h_values, num_items, num_segments, h_segment_offsets, begin_bit, end_bit, h_reference_keys, h_reference_values);
        Test<CUB_NO_OVERWRITE, IS_DESCENDING>(  h_keys, h_values, num_items, num_segments, h_segment_offsets, begin_bit, end_bit, h_reference_keys, h_reference_values);
#ifdef CUB_CDP
        Test<CDP, IS_DESCENDING>(               h_keys, h_values, num_items, num_segments, h_segment_offsets, begin_bit, end_bit, h_reference_keys, h_reference_values);
#endif
    }

    // Test multi-segment implementations
    Test<CUB_SEGMENTED, IS_DESCENDING>(               h_keys, h_values, num_items, num_segments, h_segment_offsets, begin_bit, end_bit, h_reference_keys, h_reference_values);
    Test<CUB_SEGMENTED_NO_OVERWRITE, IS_DESCENDING>(  h_keys, h_values, num_items, num_segments, h_segment_offsets, begin_bit, end_bit, h_reference_keys, h_reference_values);

    if (h_values) delete[] h_values;
    if (h_reference_values) delete[] h_reference_values;
}




/**
 * Test value type
 */
template <bool IS_DESCENDING, typename KeyT>
void TestValueTypes(
    KeyT    *h_keys,
    int     num_items,
    int     num_segments,
    int     *h_segment_offsets,
    int     begin_bit,
    int     end_bit)
{
    // Initialize the solution

    int *h_reference_ranks = NULL;
    KeyT *h_reference_keys = NULL;
    InitializeSolution<IS_DESCENDING>(h_keys, num_items, num_segments, h_segment_offsets, begin_bit, end_bit, h_reference_ranks, h_reference_keys);

    // Test value types

    TestBackend<IS_DESCENDING, KeyT, NullType>              (h_keys, num_items, num_segments, h_segment_offsets, begin_bit, end_bit, h_reference_keys, h_reference_ranks);

    TestBackend<IS_DESCENDING, KeyT, KeyT>                  (h_keys, num_items, num_segments, h_segment_offsets, begin_bit, end_bit, h_reference_keys, h_reference_ranks);

    if (!Equals<KeyT, unsigned int>::VALUE)
        TestBackend<IS_DESCENDING, KeyT, unsigned int>      (h_keys, num_items, num_segments, h_segment_offsets, begin_bit, end_bit, h_reference_keys, h_reference_ranks);

    if (!Equals<KeyT, unsigned long long>::VALUE)
        TestBackend<IS_DESCENDING, KeyT, unsigned long long>(h_keys, num_items, num_segments, h_segment_offsets, begin_bit, end_bit, h_reference_keys, h_reference_ranks);

    TestBackend<IS_DESCENDING, KeyT, TestFoo>               (h_keys, num_items, num_segments, h_segment_offsets, begin_bit, end_bit, h_reference_keys, h_reference_ranks);

    // Cleanup

    if (h_reference_ranks) delete[] h_reference_ranks;
    if (h_reference_keys) delete[] h_reference_keys;
}



/**
 * Test ascending/descending
 */
template <typename KeyT>
void TestDirection(
    KeyT    *h_keys,
    int     num_items,
    int     num_segments,
    int     *h_segment_offsets,
    int     begin_bit,
    int     end_bit)
{
    TestValueTypes<true>(h_keys, num_items, num_segments, h_segment_offsets, begin_bit, end_bit);
    TestValueTypes<false>(h_keys, num_items, num_segments, h_segment_offsets, begin_bit, end_bit);
}


/**
 * Test different bit ranges
 */
template <typename KeyT>
void TestBits(
    KeyT    *h_keys,
    int     num_items,
    int     num_segments,
    int     *h_segment_offsets)
{
    // Don't test partial-word sorting for fp or signed types (the bit-flipping techniques get in the way)
    if (Traits<KeyT>::CATEGORY == UNSIGNED_INTEGER)
    {
        // Partial bits
        int begin_bit = 1;
        int end_bit = (sizeof(KeyT) * 8) - 1;
        printf("Testing key bits [%d,%d)\n", begin_bit, end_bit); fflush(stdout);
        TestDirection(h_keys, num_items, num_segments, h_segment_offsets, begin_bit, end_bit);

        // Across subword boundaries
        int mid_bit = sizeof(KeyT) * 4;
        printf("Testing key bits [%d,%d)\n", mid_bit - 1, mid_bit + 1); fflush(stdout);
        TestDirection(h_keys, num_items, num_segments, h_segment_offsets, mid_bit - 1, mid_bit + 1);
    }

    printf("Testing key bits [%d,%d)\n", 0, int(sizeof(KeyT)) * 8); fflush(stdout);
    TestDirection(h_keys, num_items, num_segments, h_segment_offsets, 0, sizeof(KeyT) * 8);
}


/**
 * Test different segment compositions
 */
template <typename KeyT>
void TestSegments(
    KeyT    *h_keys,
    int     num_items,
    int     max_segments)
{
    // Limit slow tests by setting maximum number of items per block
    int max_items_per_segment = 128000;

    int *h_segment_offsets = new int[max_segments + 1];

    for (int num_segments = max_segments; num_segments > 1; num_segments = (num_segments + 32 - 1) / 32)
    {
        if (num_items / num_segments < max_items_per_segment) {
            // Right now we assign a single thread block to each segment, so lets keep it to under 128K items per segment
            InitializeSegments(num_items, num_segments, h_segment_offsets, g_verbose);
            TestBits(h_keys, num_items, num_segments, h_segment_offsets);
        }
    }

    // Test single-segment
    if (num_items < max_items_per_segment) {
        // Right now we assign a single thread block to each segment, so lets keep it to under 128K items per segment
        InitializeSegments(num_items, 1, h_segment_offsets);
        TestBits(h_keys, num_items, 1, h_segment_offsets);
    }

    if (h_segment_offsets) delete[] h_segment_offsets;
}


/**
 * Test different (sub)lengths and number of segments
 */
template <typename KeyT>
void TestSizes(
    KeyT    *h_keys,
    int     max_items,
    int     max_segments)
{
    for (int num_items = max_items; num_items > 1; num_items = (num_items + 32 - 1) / 32)
    {
        TestSegments(h_keys, num_items, max_segments);
    }
    TestSegments(h_keys, 1, max_segments);
}


/**
 * Test key sampling distributions
 */
template <typename KeyT>
void TestGen(
    int             max_items,
    int             max_segments,
    const char      *type_string)
{
    int ptx_version;
    CubDebugExit(PtxVersion(ptx_version));

    if (max_items < 0)
        max_items = (ptx_version > 100) ? 9000003 : max_items = 5000003;

    if (max_segments < 0)
        max_segments = 5003;

    KeyT *h_keys = new KeyT[max_items];

    for (int entropy_reduction = 0; entropy_reduction <= 6; entropy_reduction += 3)
    {
        printf("\nTesting random %s keys with entropy reduction factor %d\n", type_string, entropy_reduction); fflush(stdout);
        InitializeKeyBits(RANDOM, h_keys, max_items, entropy_reduction);
        TestSizes(h_keys, max_items, max_segments);
    }

    printf("\nTesting uniform %s keys\n", type_string); fflush(stdout);
    InitializeKeyBits(UNIFORM, h_keys, max_items, 0);
    TestSizes(h_keys, max_items, max_segments);

    printf("\nTesting natural number %s keys\n", type_string); fflush(stdout);
    InitializeKeyBits(INTEGER_SEED, h_keys, max_items, 0);
    TestSizes(h_keys, max_items, max_segments);

    if (h_keys) delete[] h_keys;
}


//---------------------------------------------------------------------
// Simple test
//---------------------------------------------------------------------

template <
    Backend     BACKEND,
    typename    KeyT,
    typename    ValueT,
    bool        IS_DESCENDING>
void Test(
    int         num_items,
    int         num_segments,
    GenMode     gen_mode,
    int         entropy_reduction,
    int         begin_bit,
    int         end_bit,
    const char  *type_string)
{
    const bool KEYS_ONLY = Equals<ValueT, NullType>::VALUE;

    KeyT    *h_keys             = new KeyT[num_items];
    int     *h_reference_ranks  = NULL;
    KeyT    *h_reference_keys   = NULL;
    ValueT  *h_values           = NULL;
    ValueT  *h_reference_values = NULL;
    int     *h_segment_offsets  = new int[num_segments + 1];

    if (end_bit < 0)
        end_bit = sizeof(KeyT) * 8;

    InitializeKeyBits(gen_mode, h_keys, num_items, entropy_reduction);
    InitializeSegments(num_items, num_segments, h_segment_offsets);
    InitializeSolution<IS_DESCENDING>(
        h_keys, num_items, num_segments, h_segment_offsets,
        begin_bit, end_bit, h_reference_ranks, h_reference_keys);

    if (!KEYS_ONLY)
    {
        h_values            = new ValueT[num_items];
        h_reference_values  = new ValueT[num_items];

        for (int i = 0; i < num_items; ++i)
        {
            InitValue(INTEGER_SEED, h_values[i], i);
            InitValue(INTEGER_SEED, h_reference_values[i], h_reference_ranks[i]);
        }
    }
    if (h_reference_ranks) delete[] h_reference_ranks;

    printf("\nTesting bits [%d,%d) of %s keys with gen-mode %d\n", begin_bit, end_bit, type_string, gen_mode); fflush(stdout);
    Test<BACKEND, IS_DESCENDING>(
        h_keys, h_values,
        num_items, num_segments, h_segment_offsets,
        begin_bit, end_bit, h_reference_keys, h_reference_values);

    if (h_keys)             delete[] h_keys;
    if (h_reference_keys)   delete[] h_reference_keys;
    if (h_values)           delete[] h_values;
    if (h_reference_values) delete[] h_reference_values;
    if (h_segment_offsets)  delete[] h_segment_offsets;
}



//---------------------------------------------------------------------
// Main
//---------------------------------------------------------------------

/**
 * Main
 */
int main(int argc, char** argv)
{
    int bits = -1;
    int num_items = -1;
    int num_segments = -1;
    int entropy_reduction = 0;

    // Initialize command line
    CommandLineArgs args(argc, argv);
    g_verbose = args.CheckCmdLineFlag("v");
    args.GetCmdLineArgument("n", num_items);
    args.GetCmdLineArgument("s", num_segments);
    args.GetCmdLineArgument("i", g_timing_iterations);
    args.GetCmdLineArgument("repeat", g_repeat);
    args.GetCmdLineArgument("bits", bits);
    args.GetCmdLineArgument("entropy", entropy_reduction);

    // Print usage
    if (args.CheckCmdLineFlag("help"))
    {
        printf("%s "
            "[--bits=<valid key bits>]"
            "[--n=<input items> "
            "[--s=<num segments> "
            "[--i=<timing iterations> "
            "[--device=<device-id>] "
            "[--repeat=<repetitions of entire test suite>]"
            "[--v] "
            "[--entropy=<entropy-reduction factor (default 0)>]"
            "\n", argv[0]);
        exit(0);
    }

    // Initialize device
    CubDebugExit(args.DeviceInit());

    // Get ptx version
    int ptx_version;
    CubDebugExit(PtxVersion(ptx_version));

#ifdef QUICKER_TEST

    enum {
        IS_DESCENDING   = false
    };

    // Compile/run basic CUB test
    if (num_items < 0) num_items = 48000000;
    if (num_segments < 0) num_segments = 5000;


    Test<CUB_SEGMENTED, unsigned int,       NullType, IS_DESCENDING>(       num_items, num_segments,    RANDOM, entropy_reduction, 0, bits, CUB_TYPE_STRING(unsigned int));

    Test<CUB,           unsigned int,       NullType, IS_DESCENDING>(       num_items, 1,               RANDOM, entropy_reduction, 0, bits, CUB_TYPE_STRING(unsigned int));
    Test<CUB,           unsigned long long, NullType, IS_DESCENDING>(       num_items, 1,               RANDOM, entropy_reduction, 0, bits, CUB_TYPE_STRING(unsigned long long));

    Test<CUB,           unsigned int,       unsigned int, IS_DESCENDING>(   num_items, 1,               RANDOM, entropy_reduction, 0, bits, CUB_TYPE_STRING(unsigned int));
    Test<CUB,           unsigned long long, unsigned int, IS_DESCENDING>(   num_items, 1,               RANDOM, entropy_reduction, 0, bits, CUB_TYPE_STRING(unsigned long long));

#elif defined(QUICK_TEST)

    // Compile/run quick comparison tests
    if (num_items < 0) num_items = 48000000;
    num_segments = 1;

    // Compare CUB and thrust on 32b keys-only
    Test<CUB, unsigned int, NullType, false> (                      num_items, num_segments, RANDOM, entropy_reduction, 0, bits, CUB_TYPE_STRING(unsigned int));
    Test<THRUST, unsigned int, NullType, false> (                   num_items, num_segments, RANDOM, entropy_reduction, 0, bits, CUB_TYPE_STRING(unsigned int));

    // Compare CUB and thrust on 64b keys-only
    Test<CUB, unsigned long long, NullType, false> (                num_items, num_segments, RANDOM, entropy_reduction, 0, bits, CUB_TYPE_STRING(unsigned long long));
    Test<THRUST, unsigned long long, NullType, false> (             num_items, num_segments, RANDOM, entropy_reduction, 0, bits, CUB_TYPE_STRING(unsigned long long));


    // Compare CUB and thrust on 32b key-value pairs
    Test<CUB, unsigned int, unsigned int, false> (                  num_items, num_segments, RANDOM, entropy_reduction, 0, bits, CUB_TYPE_STRING(unsigned int));
    Test<THRUST, unsigned int, unsigned int, false> (               num_items, num_segments, RANDOM, entropy_reduction, 0, bits, CUB_TYPE_STRING(unsigned int));

    // Compare CUB and thrust on 64b key-value pairs
    Test<CUB, unsigned long long, unsigned long long, false> (      num_items, num_segments, RANDOM, entropy_reduction, 0, bits, CUB_TYPE_STRING(unsigned long long));
    Test<THRUST, unsigned long long, unsigned long long, false> (   num_items, num_segments, RANDOM, entropy_reduction, 0, bits, CUB_TYPE_STRING(unsigned long long));


#else

    // Compile/run thorough tests
    for (int i = 0; i <= g_repeat; ++i)
    {
        TestGen<char>                 (num_items, num_segments, CUB_TYPE_STRING(char));
        TestGen<signed char>          (num_items, num_segments, CUB_TYPE_STRING(signed char));
        TestGen<unsigned char>        (num_items, num_segments, CUB_TYPE_STRING(unsigned char));

        TestGen<short>                (num_items, num_segments, CUB_TYPE_STRING(short));
        TestGen<unsigned short>       (num_items, num_segments, CUB_TYPE_STRING(unsigned short));

        TestGen<int>                  (num_items, num_segments, CUB_TYPE_STRING(int));
        TestGen<unsigned int>         (num_items, num_segments, CUB_TYPE_STRING(unsigned int));

        TestGen<long>                 (num_items, num_segments, CUB_TYPE_STRING(long));
        TestGen<unsigned long>        (num_items, num_segments, CUB_TYPE_STRING(unsigned long));

        TestGen<long long>            (num_items, num_segments, CUB_TYPE_STRING(long long));
        TestGen<unsigned long long>   (num_items, num_segments, CUB_TYPE_STRING(unsigned long long));

        TestGen<float>                (num_items, num_segments, CUB_TYPE_STRING(float));

        if (ptx_version > 120)                          // Don't check doubles on PTX120 or below because they're down-converted
            TestGen<double>           (num_items, num_segments, CUB_TYPE_STRING(double));

    }

#endif

    return 0;
}



=======
/******************************************************************************
 * Copyright (c) 2011, Duane Merrill.  All rights reserved.
 * Copyright (c) 2011-2015, NVIDIA CORPORATION.  All rights reserved.
 *
 * Redistribution and use in source and binary forms, with or without
 * modification, are permitted provided that the following conditions are met:
 *     * Redistributions of source code must retain the above copyright
 *       notice, this list of conditions and the following disclaimer.
 *     * Redistributions in binary form must reproduce the above copyright
 *       notice, this list of conditions and the following disclaimer in the
 *       documentation and/or other materials provided with the distribution.
 *     * Neither the name of the NVIDIA CORPORATION nor the
 *       names of its contributors may be used to endorse or promote products
 *       derived from this software without specific prior written permission.
 *
 * THIS SOFTWARE IS PROVIDED BY THE COPYRIGHT HOLDERS AND CONTRIBUTORS "AS IS" AND
 * ANY EXPRESS OR IMPLIED WARRANTIES, INCLUDING, BUT NOT LIMITED TO, THE IMPLIED
 * WARRANTIES OF MERCHANTABILITY AND FITNESS FOR A PARTICULAR PURPOSE ARE
 * DISCLAIMED. IN NO EVENT SHALL NVIDIA CORPORATION BE LIABLE FOR ANY
 * DIRECT, INDIRECT, INCIDENTAL, SPECIAL, EXEMPLARY, OR CONSEQUENTIAL DAMAGES
 * (INCLUDING, BUT NOT LIMITED TO, PROCUREMENT OF SUBSTITUTE GOODS OR SERVICES;
 * LOSS OF USE, DATA, OR PROFITS; OR BUSINESS INTERRUPTION) HOWEVER CAUSED AND
 * ON ANY THEORY OF LIABILITY, WHETHER IN CONTRACT, STRICT LIABILITY, OR TORT
 * (INCLUDING NEGLIGENCE OR OTHERWISE) ARISING IN ANY WAY OUT OF THE USE OF THIS
 * SOFTWARE, EVEN IF ADVISED OF THE POSSIBILITY OF SUCH DAMAGE.
 *
 ******************************************************************************/

/******************************************************************************
 * Test of DeviceRadixSort utilities
 ******************************************************************************/

// Ensure printing of CUDA runtime errors to console
#define CUB_STDERR

#include <stdio.h>
#include <algorithm>

#include <cub/util_allocator.cuh>
#include <cub/device/device_radix_sort.cuh>
#include <cub/device/device_segmented_radix_sort.cuh>

#include <thrust/device_ptr.h>
#include <thrust/sort.h>
#include <thrust/reverse.h>

#include "test_util.h"

using namespace cub;


//---------------------------------------------------------------------
// Globals, constants and typedefs
//---------------------------------------------------------------------

bool                    g_verbose           = false;
int                     g_timing_iterations = 0;
int                     g_repeat            = 0;
CachingDeviceAllocator  g_allocator(true);

// Dispatch types
enum Backend
{
    CUB,                        // CUB method (allows overwriting of input)
    CUB_NO_OVERWRITE,           // CUB method (disallows overwriting of input)

    CUB_SEGMENTED,              // CUB method (allows overwriting of input)
    CUB_SEGMENTED_NO_OVERWRITE, // CUB method (disallows overwriting of input)

    THRUST,                     // Thrust method
    CDP,                        // GPU-based (dynamic parallelism) dispatch to CUB method
};


//---------------------------------------------------------------------
// Dispatch to different DeviceRadixSort entrypoints
//---------------------------------------------------------------------

/**
 * Dispatch to CUB sorting entrypoint (specialized for ascending)
 */
template <typename KeyT, typename ValueT>
CUB_RUNTIME_FUNCTION
__forceinline__
cudaError_t Dispatch(
    Int2Type<false>         is_descending,
    Int2Type<CUB>           dispatch_to,
    int                     *d_selector,
    size_t                  *d_temp_storage_bytes,
    cudaError_t             *d_cdp_error,

    void*                   d_temp_storage,
    size_t&                 temp_storage_bytes,
    DoubleBuffer<KeyT>      &d_keys,
    DoubleBuffer<ValueT>    &d_values,
    int                     num_items,
    int                     num_segments,
    int                     *d_segment_offsets,
    int                     begin_bit,
    int                     end_bit,
    cudaStream_t            stream,
    bool                    debug_synchronous)
{
    return DeviceRadixSort::SortPairs(
        d_temp_storage, temp_storage_bytes,
        d_keys, d_values,
        num_items, begin_bit, end_bit, stream, debug_synchronous);
}

/**
 * Dispatch to CUB_NO_OVERWRITE sorting entrypoint (specialized for ascending)
 */
template <typename KeyT, typename ValueT>
CUB_RUNTIME_FUNCTION
__forceinline__
cudaError_t Dispatch(
    Int2Type<false>             is_descending,
    Int2Type<CUB_NO_OVERWRITE>  dispatch_to,
    int                         *d_selector,
    size_t                      *d_temp_storage_bytes,
    cudaError_t                 *d_cdp_error,

    void*                   d_temp_storage,
    size_t&                 temp_storage_bytes,
    DoubleBuffer<KeyT>      &d_keys,
    DoubleBuffer<ValueT>    &d_values,
    int                     num_items,
    int                     num_segments,
    int                     *d_segment_offsets,
    int                     begin_bit,
    int                     end_bit,
    cudaStream_t            stream,
    bool                    debug_synchronous)
{
    cudaError_t retval = DeviceRadixSort::SortPairs(
        d_temp_storage, temp_storage_bytes,
        d_keys.Current(), d_keys.Alternate(), d_values.Current(), d_values.Alternate(),
        num_items, begin_bit, end_bit, stream, debug_synchronous);

    d_keys.selector ^= 1;
    d_values.selector ^= 1;
    return retval;
}

/**
 * Dispatch to CUB sorting entrypoint (specialized for descending)
 */
template <typename KeyT, typename ValueT>
CUB_RUNTIME_FUNCTION
__forceinline__
cudaError_t Dispatch(
    Int2Type<true>          is_descending,
    Int2Type<CUB>           dispatch_to,
    int                     *d_selector,
    size_t                  *d_temp_storage_bytes,
    cudaError_t             *d_cdp_error,

    void*                   d_temp_storage,
    size_t&                 temp_storage_bytes,
    DoubleBuffer<KeyT>      &d_keys,
    DoubleBuffer<ValueT>    &d_values,
    int                     num_items,
    int                     num_segments,
    int                     *d_segment_offsets,
    int                     begin_bit,
    int                     end_bit,
    cudaStream_t            stream,
    bool                    debug_synchronous)
{
    return DeviceRadixSort::SortPairsDescending(
        d_temp_storage, temp_storage_bytes,
        d_keys, d_values,
        num_items, begin_bit, end_bit, stream, debug_synchronous);
}


/**
 * Dispatch to CUB_NO_OVERWRITE sorting entrypoint (specialized for descending)
 */
template <typename KeyT, typename ValueT>
CUB_RUNTIME_FUNCTION
__forceinline__
cudaError_t Dispatch(
    Int2Type<true>              is_descending,
    Int2Type<CUB_NO_OVERWRITE>  dispatch_to,
    int                         *d_selector,
    size_t                      *d_temp_storage_bytes,
    cudaError_t                 *d_cdp_error,

    void*                   d_temp_storage,
    size_t&                 temp_storage_bytes,
    DoubleBuffer<KeyT>      &d_keys,
    DoubleBuffer<ValueT>    &d_values,
    int                     num_items,
    int                     num_segments,
    int                     *d_segment_offsets,
    int                     begin_bit,
    int                     end_bit,
    cudaStream_t            stream,
    bool                    debug_synchronous)
{
    cudaError_t retval = DeviceRadixSort::SortPairsDescending(
        d_temp_storage, temp_storage_bytes,
        d_keys.Current(), d_keys.Alternate(), d_values.Current(), d_values.Alternate(),
        num_items, begin_bit, end_bit, stream, debug_synchronous);

    d_keys.selector ^= 1;
    d_values.selector ^= 1;
    return retval;
}

//---------------------------------------------------------------------
// Dispatch to different DeviceRadixSort entrypoints
//---------------------------------------------------------------------

/**
 * Dispatch to CUB_SEGMENTED sorting entrypoint (specialized for ascending)
 */
template <typename KeyT, typename ValueT>
CUB_RUNTIME_FUNCTION
__forceinline__
cudaError_t Dispatch(
    Int2Type<false>         is_descending,
    Int2Type<CUB_SEGMENTED> dispatch_to,
    int                     *d_selector,
    size_t                  *d_temp_storage_bytes,
    cudaError_t             *d_cdp_error,

    void*                   d_temp_storage,
    size_t&                 temp_storage_bytes,
    DoubleBuffer<KeyT>      &d_keys,
    DoubleBuffer<ValueT>    &d_values,
    int                     num_items,
    int                     num_segments,
    int                     *d_segment_offsets,
    int                     begin_bit,
    int                     end_bit,
    cudaStream_t            stream,
    bool                    debug_synchronous)
{
    return DeviceSegmentedRadixSort::SortPairs(
        d_temp_storage, temp_storage_bytes,
        d_keys, d_values,
        num_items, num_segments, d_segment_offsets, d_segment_offsets + 1,
        begin_bit, end_bit, stream, debug_synchronous);
}

/**
 * Dispatch to CUB_SEGMENTED_NO_OVERWRITE sorting entrypoint (specialized for ascending)
 */
template <typename KeyT, typename ValueT>
CUB_RUNTIME_FUNCTION
__forceinline__
cudaError_t Dispatch(
    Int2Type<false>                         is_descending,
    Int2Type<CUB_SEGMENTED_NO_OVERWRITE>    dispatch_to,
    int                                     *d_selector,
    size_t                                  *d_temp_storage_bytes,
    cudaError_t                             *d_cdp_error,

    void*                   d_temp_storage,
    size_t&                 temp_storage_bytes,
    DoubleBuffer<KeyT>      &d_keys,
    DoubleBuffer<ValueT>    &d_values,
    int                     num_items,
    int                     num_segments,
    int                     *d_segment_offsets,
    int                     begin_bit,
    int                     end_bit,
    cudaStream_t            stream,
    bool                    debug_synchronous)
{
    cudaError_t retval = DeviceSegmentedRadixSort::SortPairs(
        d_temp_storage, temp_storage_bytes,
        d_keys.Current(), d_keys.Alternate(), d_values.Current(), d_values.Alternate(),
        num_items, num_segments, d_segment_offsets, d_segment_offsets + 1,
        begin_bit, end_bit, stream, debug_synchronous);

    d_keys.selector ^= 1;
    d_values.selector ^= 1;
    return retval;
}


/**
 * Dispatch to CUB_SEGMENTED sorting entrypoint (specialized for descending)
 */
template <typename KeyT, typename ValueT>
CUB_RUNTIME_FUNCTION
__forceinline__
cudaError_t Dispatch(
    Int2Type<true>          is_descending,
    Int2Type<CUB_SEGMENTED> dispatch_to,
    int                     *d_selector,
    size_t                  *d_temp_storage_bytes,
    cudaError_t             *d_cdp_error,

    void*                   d_temp_storage,
    size_t&                 temp_storage_bytes,
    DoubleBuffer<KeyT>      &d_keys,
    DoubleBuffer<ValueT>    &d_values,
    int                     num_items,
    int                     num_segments,
    int                     *d_segment_offsets,
    int                     begin_bit,
    int                     end_bit,
    cudaStream_t            stream,
    bool                    debug_synchronous)
{
    return DeviceSegmentedRadixSort::SortPairsDescending(
        d_temp_storage, temp_storage_bytes,
        d_keys, d_values,
        num_items, num_segments, d_segment_offsets, d_segment_offsets + 1,
        begin_bit, end_bit, stream, debug_synchronous);
}

/**
 * Dispatch to CUB_SEGMENTED_NO_OVERWRITE sorting entrypoint (specialized for descending)
 */
template <typename KeyT, typename ValueT>
CUB_RUNTIME_FUNCTION
__forceinline__
cudaError_t Dispatch(
    Int2Type<true>                          is_descending,
    Int2Type<CUB_SEGMENTED_NO_OVERWRITE>    dispatch_to,
    int                                     *d_selector,
    size_t                                  *d_temp_storage_bytes,
    cudaError_t                             *d_cdp_error,

    void*                   d_temp_storage,
    size_t&                 temp_storage_bytes,
    DoubleBuffer<KeyT>      &d_keys,
    DoubleBuffer<ValueT>    &d_values,
    int                     num_items,
    int                     num_segments,
    int                     *d_segment_offsets,
    int                     begin_bit,
    int                     end_bit,
    cudaStream_t            stream,
    bool                    debug_synchronous)
{
    cudaError_t retval = DeviceSegmentedRadixSort::SortPairsDescending(
        d_temp_storage, temp_storage_bytes,
        d_keys.Current(), d_keys.Alternate(), d_values.Current(), d_values.Alternate(),
        num_items, num_segments, d_segment_offsets, d_segment_offsets + 1,
        begin_bit, end_bit, stream, debug_synchronous);

    d_keys.selector ^= 1;
    d_values.selector ^= 1;
    return retval;
}


//---------------------------------------------------------------------
// Dispatch to different Thrust entrypoints
//---------------------------------------------------------------------

/**
 * Dispatch keys-only to Thrust sorting entrypoint
 */
template <int IS_DESCENDING, typename KeyT>
cudaError_t Dispatch(
    Int2Type<IS_DESCENDING> is_descending,
    Int2Type<THRUST>        dispatch_to,
    int                     *d_selector,
    size_t                  *d_temp_storage_bytes,
    cudaError_t             *d_cdp_error,

    void                    *d_temp_storage,
    size_t                  &temp_storage_bytes,
    DoubleBuffer<KeyT>      &d_keys,
    DoubleBuffer<NullType>  &d_values,
    int                     num_items,
    int                     num_segments,
    int                     *d_segment_offsets,
    int                     begin_bit,
    int                     end_bit,
    cudaStream_t            stream,
    bool                    debug_synchronous)
{

    if (d_temp_storage == 0)
    {
        temp_storage_bytes = 1;
    }
    else
    {
        thrust::device_ptr<KeyT> d_keys_wrapper(d_keys.Current());

        if (IS_DESCENDING) thrust::reverse(d_keys_wrapper, d_keys_wrapper + num_items);
        thrust::sort(d_keys_wrapper, d_keys_wrapper + num_items);
        if (IS_DESCENDING) thrust::reverse(d_keys_wrapper, d_keys_wrapper + num_items);
    }

    return cudaSuccess;
}


/**
 * Dispatch key-value pairs to Thrust sorting entrypoint
 */
template <int IS_DESCENDING, typename KeyT, typename ValueT>
cudaError_t Dispatch(
    Int2Type<IS_DESCENDING> is_descending,
    Int2Type<THRUST>        dispatch_to,
    int                     *d_selector,
    size_t                  *d_temp_storage_bytes,
    cudaError_t             *d_cdp_error,

    void                    *d_temp_storage,
    size_t                  &temp_storage_bytes,
    DoubleBuffer<KeyT>      &d_keys,
    DoubleBuffer<ValueT>    &d_values,
    int                     num_items,
    int                     num_segments,
    int                     *d_segment_offsets,
    int                     begin_bit,
    int                     end_bit,
    cudaStream_t            stream,
    bool                    debug_synchronous)
{

    if (d_temp_storage == 0)
    {
        temp_storage_bytes = 1;
    }
    else
    {
        thrust::device_ptr<KeyT>     d_keys_wrapper(d_keys.Current());
        thrust::device_ptr<ValueT>   d_values_wrapper(d_values.Current());

        if (IS_DESCENDING) {
            thrust::reverse(d_keys_wrapper, d_keys_wrapper + num_items);
            thrust::reverse(d_values_wrapper, d_values_wrapper + num_items);
        }

        thrust::sort_by_key(d_keys_wrapper, d_keys_wrapper + num_items, d_values_wrapper);

        if (IS_DESCENDING) {
            thrust::reverse(d_keys_wrapper, d_keys_wrapper + num_items);
            thrust::reverse(d_values_wrapper, d_values_wrapper + num_items);
        }
    }

    return cudaSuccess;
}


//---------------------------------------------------------------------
// CUDA Nested Parallelism Test Kernel
//---------------------------------------------------------------------

/**
 * Simple wrapper kernel to invoke DeviceRadixSort
 */
template <int IS_DESCENDING, typename KeyT, typename ValueT>
__global__ void CnpDispatchKernel(
    Int2Type<IS_DESCENDING> is_descending,
    int                     *d_selector,
    size_t                  *d_temp_storage_bytes,
    cudaError_t             *d_cdp_error,

    void                    *d_temp_storage,
    size_t                  temp_storage_bytes,
    DoubleBuffer<KeyT>      d_keys,
    DoubleBuffer<ValueT>    d_values,
    int                     num_items,
    int                     num_segments,
    int                     *d_segment_offsets,
    int                     begin_bit,
    int                     end_bit,
    bool                    debug_synchronous)
{
#ifndef CUB_CDP
    *d_cdp_error            = cudaErrorNotSupported;
#else
    *d_cdp_error            = Dispatch(
                                is_descending, Int2Type<CUB>(), d_selector, d_temp_storage_bytes, d_cdp_error,
                                d_temp_storage, temp_storage_bytes, d_keys, d_values,
                                num_items, num_segments, d_segment_offsets,
                                begin_bit, end_bit, 0, debug_synchronous);
    *d_temp_storage_bytes   = temp_storage_bytes;
    *d_selector             = d_keys.selector;
#endif
}


/**
 * Dispatch to CDP kernel
 */
template <int IS_DESCENDING, typename KeyT, typename ValueT>
cudaError_t Dispatch(
    Int2Type<IS_DESCENDING> is_descending,
    Int2Type<CDP>           dispatch_to,
    int                     *d_selector,
    size_t                  *d_temp_storage_bytes,
    cudaError_t             *d_cdp_error,

    void                    *d_temp_storage,
    size_t                  &temp_storage_bytes,
    DoubleBuffer<KeyT>      &d_keys,
    DoubleBuffer<ValueT>    &d_values,
    int                     num_items,
    int                     num_segments,
    int                     *d_segment_offsets,
    int                     begin_bit,
    int                     end_bit,
    cudaStream_t            stream,
    bool                    debug_synchronous)
{
    // Invoke kernel to invoke device-side dispatch
    CnpDispatchKernel<<<1,1>>>(
        is_descending, d_selector, d_temp_storage_bytes, d_cdp_error,
        d_temp_storage, temp_storage_bytes, d_keys, d_values,
        num_items, num_segments, d_segment_offsets,
        begin_bit, end_bit, debug_synchronous);

    // Copy out selector
    CubDebugExit(cudaMemcpy(&d_keys.selector, d_selector, sizeof(int) * 1, cudaMemcpyDeviceToHost));
    d_values.selector = d_keys.selector;

    // Copy out temp_storage_bytes
    CubDebugExit(cudaMemcpy(&temp_storage_bytes, d_temp_storage_bytes, sizeof(size_t) * 1, cudaMemcpyDeviceToHost));

    // Copy out error
    cudaError_t retval;
    CubDebugExit(cudaMemcpy(&retval, d_cdp_error, sizeof(cudaError_t) * 1, cudaMemcpyDeviceToHost));
    return retval;
}



//---------------------------------------------------------------------
// Problem generation
//---------------------------------------------------------------------


/**
 * Simple key-value pairing
 */
template <
    typename KeyT,
    typename ValueT,
    bool IS_FLOAT = (Traits<KeyT>::CATEGORY == FLOATING_POINT)>
struct Pair
{
    KeyT     key;
    ValueT   value;

    bool operator<(const Pair &b) const
    {
        return (key < b.key);
    }
};


/**
 * Simple key-value pairing (specialized for floating point types)
 */
template <typename KeyT, typename ValueT>
struct Pair<KeyT, ValueT, true>
{
    KeyT     key;
    ValueT   value;

    bool operator<(const Pair &b) const
    {
        if (key < b.key)
            return true;

        if (key > b.key)
            return false;

        // KeyT in unsigned bits
        typedef typename Traits<KeyT>::UnsignedBits UnsignedBits;

        // Return true if key is negative zero and b.key is positive zero
        UnsignedBits key_bits   = *reinterpret_cast<UnsignedBits*>(const_cast<KeyT*>(&key));
        UnsignedBits b_key_bits = *reinterpret_cast<UnsignedBits*>(const_cast<KeyT*>(&b.key));
        UnsignedBits HIGH_BIT   = Traits<KeyT>::HIGH_BIT;

        return ((key_bits & HIGH_BIT) != 0) && ((b_key_bits & HIGH_BIT) == 0);
    }
};


/**
 * Initialize key data
 */
template <typename KeyT>
void InitializeKeyBits(
    GenMode         gen_mode,
    KeyT            *h_keys,
    int             num_items,
    int             entropy_reduction)
{
    for (int i = 0; i < num_items; ++i)
    {
        if (gen_mode == RANDOM) {
            RandomBits(h_keys[i], entropy_reduction);
        } else if (gen_mode == UNIFORM) {
            h_keys[i] = 1;
        } else {
            h_keys[i] = i;
        }
    }
}


/**
 * Initialize segments
 */
void InitializeSegments(
    int num_items,
    int num_segments,
    int *h_segment_offsets)
{
    unsigned int expected_segment_length = (num_items + num_segments - 1) / num_segments;
    int offset = 0;
    for (int i = 0; i < num_segments; ++i)
    {
        h_segment_offsets[i] = offset;

        unsigned int segment_length;
        RandomValue(segment_length, (expected_segment_length * 2) + 1);
        offset += segment_length;
        offset = CUB_MIN(offset, num_items);
    }
    h_segment_offsets[num_segments] = num_items;

    if (g_verbose)
    {
        printf("Segment offsets: ");
        DisplayResults(h_segment_offsets, num_segments + 1);
    }
}


/**
 * Initialize solution
 */
template <bool IS_DESCENDING, typename KeyT>
void InitializeSolution(
    KeyT    *h_keys,
    int     num_items,
    int     num_segments,
    int     *h_segment_offsets,
    int     begin_bit,
    int     end_bit,
    int     *&h_reference_ranks,
    KeyT    *&h_reference_keys)
{
    Pair<KeyT, int> *h_pairs = new Pair<KeyT, int>[num_items];

    int num_bits = end_bit - begin_bit;
    for (int i = 0; i < num_items; ++i)
    {

        // Mask off unwanted portions
        if (num_bits < sizeof(KeyT) * 8)
        {
            unsigned long long base = 0;
            memcpy(&base, &h_keys[i], sizeof(KeyT));
            base &= ((1ull << num_bits) - 1) << begin_bit;
            memcpy(&h_pairs[i].key, &base, sizeof(KeyT));
        }
        else
        {
            h_pairs[i].key = h_keys[i];
        }

        h_pairs[i].value = i;
    }

    printf("\nSorting reference solution on CPU..."); fflush(stdout);

    for (int i = 0; i < num_segments; ++i)
    {
        if (IS_DESCENDING) std::reverse(h_pairs + h_segment_offsets[i], h_pairs + h_segment_offsets[i + 1]);
        std::stable_sort(               h_pairs + h_segment_offsets[i], h_pairs + h_segment_offsets[i + 1]);
        if (IS_DESCENDING) std::reverse(h_pairs + h_segment_offsets[i], h_pairs + h_segment_offsets[i + 1]);
    }

    printf(" Done.\n"); fflush(stdout);

    h_reference_ranks  = new int[num_items];
    h_reference_keys   = new KeyT[num_items];

    for (int i = 0; i < num_items; ++i)
    {
        h_reference_ranks[i]    = h_pairs[i].value;
        h_reference_keys[i]     = h_keys[h_pairs[i].value];
    }

    delete[] h_pairs;
}


//---------------------------------------------------------------------
// Test generation
//---------------------------------------------------------------------


/**
 * Test DeviceRadixSort
 */
template <
    Backend     BACKEND,
    bool        IS_DESCENDING,
    typename    KeyT,
    typename    ValueT>
void Test(
    KeyT        *h_keys,
    ValueT      *h_values,
    int         num_items,
    int         num_segments,
    int         *h_segment_offsets,
    int         begin_bit,
    int         end_bit,
    KeyT        *h_reference_keys,
    ValueT      *h_reference_values)
{
    const bool KEYS_ONLY = Equals<ValueT, NullType>::VALUE;

    printf("%s %s cub::DeviceRadixSort %d items, %d segments, %d-byte keys %d-byte values, descending %d, begin_bit %d, end_bit %d\n",
        (BACKEND == CUB_NO_OVERWRITE) ? "CUB_NO_OVERWRITE" : (BACKEND == CDP) ? "CDP CUB" : (BACKEND == THRUST) ? "Thrust" : "CUB",
        (KEYS_ONLY) ? "keys-only" : "key-value",
        num_items, num_segments, (int) sizeof(KeyT), (KEYS_ONLY) ? 0 : (int) sizeof(ValueT),
        IS_DESCENDING, begin_bit, end_bit);
    fflush(stdout);

    if (g_verbose)
    {
        printf("Input keys:\n");
        DisplayResults(h_keys, num_items);
        printf("\n\n");
    }

    // Allocate device arrays
    DoubleBuffer<KeyT>   d_keys;
    DoubleBuffer<ValueT> d_values;
    int                 *d_selector;
    int                 *d_segment_offsets;
    size_t              *d_temp_storage_bytes;
    cudaError_t         *d_cdp_error;
    CubDebugExit(g_allocator.DeviceAllocate((void**)&d_keys.d_buffers[0], sizeof(KeyT) * num_items));
    CubDebugExit(g_allocator.DeviceAllocate((void**)&d_keys.d_buffers[1], sizeof(KeyT) * num_items));
    CubDebugExit(g_allocator.DeviceAllocate((void**)&d_selector, sizeof(int) * 1));
    CubDebugExit(g_allocator.DeviceAllocate((void**)&d_segment_offsets, sizeof(int) * (num_segments + 1)));
    CubDebugExit(g_allocator.DeviceAllocate((void**)&d_temp_storage_bytes, sizeof(size_t) * 1));
    CubDebugExit(g_allocator.DeviceAllocate((void**)&d_cdp_error, sizeof(cudaError_t) * 1));
    if (!KEYS_ONLY)
    {
        CubDebugExit(g_allocator.DeviceAllocate((void**)&d_values.d_buffers[0], sizeof(ValueT) * num_items));
        CubDebugExit(g_allocator.DeviceAllocate((void**)&d_values.d_buffers[1], sizeof(ValueT) * num_items));
    }

    // Allocate temporary storage
    size_t  temp_storage_bytes  = 0;
    void    *d_temp_storage     = NULL;
    CubDebugExit(Dispatch(
        Int2Type<IS_DESCENDING>(), Int2Type<BACKEND>(), d_selector, d_temp_storage_bytes, d_cdp_error,
        d_temp_storage, temp_storage_bytes, d_keys, d_values,
        num_items, num_segments, d_segment_offsets,
        begin_bit, end_bit, 0, true));
    CubDebugExit(g_allocator.DeviceAllocate(&d_temp_storage, temp_storage_bytes));

    // Initialize/clear device arrays
    d_keys.selector = 0;
    CubDebugExit(cudaMemcpy(d_keys.d_buffers[0], h_keys, sizeof(KeyT) * num_items, cudaMemcpyHostToDevice));
    CubDebugExit(cudaMemset(d_keys.d_buffers[1], 0, sizeof(KeyT) * num_items));
    if (!KEYS_ONLY)
    {
        d_values.selector = 0;
        CubDebugExit(cudaMemcpy(d_values.d_buffers[0], h_values, sizeof(ValueT) * num_items, cudaMemcpyHostToDevice));
        CubDebugExit(cudaMemset(d_values.d_buffers[1], 0, sizeof(ValueT) * num_items));
    }
    CubDebugExit(cudaMemcpy(d_segment_offsets, h_segment_offsets, sizeof(int) * (num_segments + 1), cudaMemcpyHostToDevice));

    // Run warmup/correctness iteration
    CubDebugExit(Dispatch(
        Int2Type<IS_DESCENDING>(), Int2Type<BACKEND>(), d_selector, d_temp_storage_bytes, d_cdp_error,
        d_temp_storage, temp_storage_bytes, d_keys, d_values,
        num_items, num_segments, d_segment_offsets,
        begin_bit, end_bit, 0, true));

    // Flush any stdout/stderr
    fflush(stdout);
    fflush(stderr);

    // Check for correctness (and display results, if specified)
    printf("Warmup done.  Checking results:\n"); fflush(stdout);
    int compare = CompareDeviceResults(h_reference_keys, d_keys.Current(), num_items, true, g_verbose);
    printf("\t Compare keys (selector %d): %s ", d_keys.selector, compare ? "FAIL" : "PASS"); fflush(stdout);
    if (!KEYS_ONLY)
    {
        int values_compare = CompareDeviceResults(h_reference_values, d_values.Current(), num_items, true, g_verbose);
        compare |= values_compare;
        printf("\t Compare values (selector %d): %s ", d_values.selector, values_compare ? "FAIL" : "PASS"); fflush(stdout);
    }
    if (BACKEND == CUB_NO_OVERWRITE)
    {
        // Check that input isn't overwritten
        int input_compare = CompareDeviceResults(h_keys, d_keys.d_buffers[0], num_items, true, g_verbose);
        compare |= input_compare;
        printf("\t Compare input keys: %s ", input_compare ? "FAIL" : "PASS"); fflush(stdout);
    }

    // Performance
    if (g_timing_iterations)
        printf("\nPerforming timing iterations:\n"); fflush(stdout);

    GpuTimer gpu_timer;
    float elapsed_millis = 0.0f;
    for (int i = 0; i < g_timing_iterations; ++i)
    {
        // Initialize/clear device arrays
        CubDebugExit(cudaMemcpy(d_keys.d_buffers[d_keys.selector], h_keys, sizeof(KeyT) * num_items, cudaMemcpyHostToDevice));
        CubDebugExit(cudaMemset(d_keys.d_buffers[d_keys.selector ^ 1], 0, sizeof(KeyT) * num_items));
        if (!KEYS_ONLY)
        {
            CubDebugExit(cudaMemcpy(d_values.d_buffers[d_values.selector], h_values, sizeof(ValueT) * num_items, cudaMemcpyHostToDevice));
            CubDebugExit(cudaMemset(d_values.d_buffers[d_values.selector ^ 1], 0, sizeof(ValueT) * num_items));
        }

        gpu_timer.Start();
        CubDebugExit(Dispatch(
            Int2Type<IS_DESCENDING>(), Int2Type<BACKEND>(), d_selector, d_temp_storage_bytes, d_cdp_error,
            d_temp_storage, temp_storage_bytes, d_keys, d_values,
            num_items, num_segments, d_segment_offsets,
            begin_bit, end_bit, 0, false));
        gpu_timer.Stop();
        elapsed_millis += gpu_timer.ElapsedMillis();
    }

    // Display performance
    if (g_timing_iterations > 0)
    {
        float avg_millis = elapsed_millis / g_timing_iterations;
        float giga_rate = float(num_items) / avg_millis / 1000.0 / 1000.0;
        float giga_bandwidth = (KEYS_ONLY) ?
            giga_rate * sizeof(KeyT) * 2 :
            giga_rate * (sizeof(KeyT) + sizeof(ValueT)) * 2;
        printf("\n%.3f elapsed ms, %.3f avg ms, %.3f billion items/s, %.3f logical GB/s", elapsed_millis, avg_millis, giga_rate, giga_bandwidth);
    }

    printf("\n\n");

    // Cleanup
    if (d_keys.d_buffers[0]) CubDebugExit(g_allocator.DeviceFree(d_keys.d_buffers[0]));
    if (d_keys.d_buffers[1]) CubDebugExit(g_allocator.DeviceFree(d_keys.d_buffers[1]));
    if (d_values.d_buffers[0]) CubDebugExit(g_allocator.DeviceFree(d_values.d_buffers[0]));
    if (d_values.d_buffers[1]) CubDebugExit(g_allocator.DeviceFree(d_values.d_buffers[1]));
    if (d_temp_storage) CubDebugExit(g_allocator.DeviceFree(d_temp_storage));
    if (d_cdp_error) CubDebugExit(g_allocator.DeviceFree(d_cdp_error));
    if (d_selector) CubDebugExit(g_allocator.DeviceFree(d_selector));
    if (d_segment_offsets) CubDebugExit(g_allocator.DeviceFree(d_segment_offsets));
    if (d_temp_storage_bytes) CubDebugExit(g_allocator.DeviceFree(d_temp_storage_bytes));

    // Correctness asserts
    AssertEquals(0, compare);
}


/**
 * Test backend
 */
template <bool IS_DESCENDING, typename KeyT, typename ValueT>
void TestBackend(
    KeyT    *h_keys,
    int     num_items,
    int     num_segments,
    int     *h_segment_offsets,
    int     begin_bit,
    int     end_bit,
    KeyT    *h_reference_keys,
    int     *h_reference_ranks)
{
    const bool KEYS_ONLY = Equals<ValueT, NullType>::VALUE;

    ValueT *h_values             = NULL;
    ValueT *h_reference_values   = NULL;

    if (!KEYS_ONLY)
    {
        h_values            = new ValueT[num_items];
        h_reference_values  = new ValueT[num_items];

        for (int i = 0; i < num_items; ++i)
        {
            InitValue(INTEGER_SEED, h_values[i], i);
            InitValue(INTEGER_SEED, h_reference_values[i], h_reference_ranks[i]);
        }
    }

    if (num_segments == 1)
    {
        // Test single-segment implementations
        Test<CUB, IS_DESCENDING>(               h_keys, h_values, num_items, num_segments, h_segment_offsets, begin_bit, end_bit, h_reference_keys, h_reference_values);
        Test<CUB_NO_OVERWRITE, IS_DESCENDING>(  h_keys, h_values, num_items, num_segments, h_segment_offsets, begin_bit, end_bit, h_reference_keys, h_reference_values);
#ifdef CUB_CDP
        Test<CDP, IS_DESCENDING>(               h_keys, h_values, num_items, num_segments, h_segment_offsets, begin_bit, end_bit, h_reference_keys, h_reference_values);
#endif
    }

    // Test multi-segment implementations
    Test<CUB_SEGMENTED, IS_DESCENDING>(               h_keys, h_values, num_items, num_segments, h_segment_offsets, begin_bit, end_bit, h_reference_keys, h_reference_values);
    Test<CUB_SEGMENTED_NO_OVERWRITE, IS_DESCENDING>(  h_keys, h_values, num_items, num_segments, h_segment_offsets, begin_bit, end_bit, h_reference_keys, h_reference_values);

    if (h_values) delete[] h_values;
    if (h_reference_values) delete[] h_reference_values;
}




/**
 * Test value type
 */
template <bool IS_DESCENDING, typename KeyT>
void TestValueTypes(
    KeyT    *h_keys,
    int     num_items,
    int     num_segments,
    int     *h_segment_offsets,
    int     begin_bit,
    int     end_bit)
{
    // Initialize the solution

    int *h_reference_ranks = NULL;
    KeyT *h_reference_keys = NULL;
    InitializeSolution<IS_DESCENDING>(h_keys, num_items, num_segments, h_segment_offsets, begin_bit, end_bit, h_reference_ranks, h_reference_keys);

    // Test value types

    TestBackend<IS_DESCENDING, KeyT, NullType>              (h_keys, num_items, num_segments, h_segment_offsets, begin_bit, end_bit, h_reference_keys, h_reference_ranks);

    TestBackend<IS_DESCENDING, KeyT, KeyT>                  (h_keys, num_items, num_segments, h_segment_offsets, begin_bit, end_bit, h_reference_keys, h_reference_ranks);

    if (!Equals<KeyT, unsigned int>::VALUE)
        TestBackend<IS_DESCENDING, KeyT, unsigned int>      (h_keys, num_items, num_segments, h_segment_offsets, begin_bit, end_bit, h_reference_keys, h_reference_ranks);

    if (!Equals<KeyT, unsigned long long>::VALUE)
        TestBackend<IS_DESCENDING, KeyT, unsigned long long>(h_keys, num_items, num_segments, h_segment_offsets, begin_bit, end_bit, h_reference_keys, h_reference_ranks);

    TestBackend<IS_DESCENDING, KeyT, TestFoo>               (h_keys, num_items, num_segments, h_segment_offsets, begin_bit, end_bit, h_reference_keys, h_reference_ranks);

    // Cleanup

    if (h_reference_ranks) delete[] h_reference_ranks;
    if (h_reference_keys) delete[] h_reference_keys;
}



/**
 * Test ascending/descending
 */
template <typename KeyT>
void TestDirection(
    KeyT    *h_keys,
    int     num_items,
    int     num_segments,
    int     *h_segment_offsets,
    int     begin_bit,
    int     end_bit)
{
    TestValueTypes<true>(h_keys, num_items, num_segments, h_segment_offsets, begin_bit, end_bit);
    TestValueTypes<false>(h_keys, num_items, num_segments, h_segment_offsets, begin_bit, end_bit);
}


/**
 * Test different bit ranges
 */
template <typename KeyT>
void TestBits(
    KeyT    *h_keys,
    int     num_items,
    int     num_segments,
    int     *h_segment_offsets)
{
    // Don't test partial-word sorting for fp or signed types (the bit-flipping techniques get in the way)
    if (Traits<KeyT>::CATEGORY == UNSIGNED_INTEGER)
    {
        // Partial bits
        int begin_bit = 1;
        int end_bit = (sizeof(KeyT) * 8) - 1;
        printf("Testing key bits [%d,%d)\n", begin_bit, end_bit); fflush(stdout);
        TestDirection(h_keys, num_items, num_segments, h_segment_offsets, begin_bit, end_bit);

        // Across subword boundaries
        int mid_bit = sizeof(KeyT) * 4;
        printf("Testing key bits [%d,%d)\n", mid_bit - 1, mid_bit + 1); fflush(stdout);
        TestDirection(h_keys, num_items, num_segments, h_segment_offsets, mid_bit - 1, mid_bit + 1);
    }

    printf("Testing key bits [%d,%d)\n", 0, int(sizeof(KeyT)) * 8); fflush(stdout);
    TestDirection(h_keys, num_items, num_segments, h_segment_offsets, 0, sizeof(KeyT) * 8);
}


/**
 * Test different segment compositions
 */
template <typename KeyT>
void TestSegments(
    KeyT    *h_keys,
    int     num_items,
    int     max_segments)
{
    int *h_segment_offsets = new int[max_segments + 1];

    for (int num_segments = max_segments; num_segments > 1; num_segments = (num_segments + 32 - 1) / 32)
    {
        if (num_items / num_segments < 128 * 1000) {
            // Right now we assign a single thread block to each segment, so lets keep it to under 128K items per segment
            InitializeSegments(num_items, num_segments, h_segment_offsets);
            TestBits(h_keys, num_items, num_segments, h_segment_offsets);
        }
    }

    if (num_items < 128 * 1000) {
        // Right now we assign a single thread block to each segment, so lets keep it to under 128K items per segment
        InitializeSegments(num_items, 1, h_segment_offsets);
        TestBits(h_keys, num_items, 1, h_segment_offsets);
    }

    if (h_segment_offsets) delete[] h_segment_offsets;
}


/**
 * Test different (sub)lengths and number of segments
 */
template <typename KeyT>
void TestSizes(
    KeyT    *h_keys,
    int     max_items,
    int     max_segments)
{
    for (int num_items = max_items; num_items > 1; num_items = (num_items + 32 - 1) / 32)
    {
        TestSegments(h_keys, num_items, max_segments);
    }
    TestSegments(h_keys, 1, max_segments);
}


/**
 * Test key sampling distributions
 */
template <typename KeyT>
void TestGen(
    int             max_items,
    int             max_segments,
    const char      *type_string)
{
    int ptx_version;
    CubDebugExit(PtxVersion(ptx_version));

    if (max_items < 0)
        max_items = (ptx_version > 100) ? 9000003 : max_items = 5000003;

    if (max_segments < 0)
        max_segments = 5003;

    KeyT *h_keys = new KeyT[max_items];

    for (int entropy_reduction = 0; entropy_reduction <= 6; entropy_reduction += 3)
    {
        printf("\nTesting random %s keys with entropy reduction factor %d\n", type_string, entropy_reduction); fflush(stdout);
        InitializeKeyBits(RANDOM, h_keys, max_items, entropy_reduction);
        TestSizes(h_keys, max_items, max_segments);
    }

    printf("\nTesting uniform %s keys\n", type_string); fflush(stdout);
    InitializeKeyBits(UNIFORM, h_keys, max_items, 0);
    TestSizes(h_keys, max_items, max_segments);

    printf("\nTesting natural number %s keys\n", type_string); fflush(stdout);
    InitializeKeyBits(INTEGER_SEED, h_keys, max_items, 0);
    TestSizes(h_keys, max_items, max_segments);

    if (h_keys) delete[] h_keys;
}


//---------------------------------------------------------------------
// Simple test
//---------------------------------------------------------------------

template <
    Backend     BACKEND,
    typename    KeyT,
    typename    ValueT,
    bool        IS_DESCENDING>
void Test(
    int         num_items,
    int         num_segments,
    GenMode     gen_mode,
    int         entropy_reduction,
    int         begin_bit,
    int         end_bit,
    const char  *type_string)
{
    const bool KEYS_ONLY = Equals<ValueT, NullType>::VALUE;

    KeyT    *h_keys             = new KeyT[num_items];
    int     *h_reference_ranks  = NULL;
    KeyT    *h_reference_keys   = NULL;
    ValueT  *h_values           = NULL;
    ValueT  *h_reference_values = NULL;
    int     *h_segment_offsets  = new int[num_segments + 1];

    if (end_bit < 0)
        end_bit = sizeof(KeyT) * 8;

    InitializeKeyBits(gen_mode, h_keys, num_items, entropy_reduction);
    InitializeSegments(num_items, num_segments, h_segment_offsets);
    InitializeSolution<IS_DESCENDING>(
        h_keys, num_items, num_segments, h_segment_offsets,
        begin_bit, end_bit, h_reference_ranks, h_reference_keys);

    if (!KEYS_ONLY)
    {
        h_values            = new ValueT[num_items];
        h_reference_values  = new ValueT[num_items];

        for (int i = 0; i < num_items; ++i)
        {
            InitValue(INTEGER_SEED, h_values[i], i);
            InitValue(INTEGER_SEED, h_reference_values[i], h_reference_ranks[i]);
        }
    }
    if (h_reference_ranks) delete[] h_reference_ranks;

    printf("\nTesting bits [%d,%d) of %s keys with gen-mode %d\n", begin_bit, end_bit, type_string, gen_mode); fflush(stdout);
    Test<BACKEND, IS_DESCENDING>(
        h_keys, h_values,
        num_items, num_segments, h_segment_offsets,
        begin_bit, end_bit, h_reference_keys, h_reference_values);

    if (h_keys)             delete[] h_keys;
    if (h_reference_keys)   delete[] h_reference_keys;
    if (h_values)           delete[] h_values;
    if (h_reference_values) delete[] h_reference_values;
    if (h_segment_offsets)  delete[] h_segment_offsets;
}



//---------------------------------------------------------------------
// Main
//---------------------------------------------------------------------

/**
 * Main
 */
int main(int argc, char** argv)
{
    int bits = -1;
    int num_items = -1;
    int num_segments = -1;
    int entropy_reduction = 0;

    // Initialize command line
    CommandLineArgs args(argc, argv);
    g_verbose = args.CheckCmdLineFlag("v");
    args.GetCmdLineArgument("n", num_items);
    args.GetCmdLineArgument("s", num_segments);
    args.GetCmdLineArgument("i", g_timing_iterations);
    args.GetCmdLineArgument("repeat", g_repeat);
    args.GetCmdLineArgument("bits", bits);
    args.GetCmdLineArgument("entropy", entropy_reduction);

    // Print usage
    if (args.CheckCmdLineFlag("help"))
    {
        printf("%s "
            "[--bits=<valid key bits>]"
            "[--n=<input items> "
            "[--s=<num segments> "
            "[--i=<timing iterations> "
            "[--device=<device-id>] "
            "[--repeat=<repetitions of entire test suite>]"
            "[--v] "
            "[--entropy=<entropy-reduction factor (default 0)>]"
            "\n", argv[0]);
        exit(0);
    }

    // Initialize device
    CubDebugExit(args.DeviceInit());

    // Get ptx version
    int ptx_version;
    CubDebugExit(PtxVersion(ptx_version));

#ifdef QUICKER_TEST

    enum {
        IS_DESCENDING   = false
    };

    // Compile/run basic CUB test
    if (num_items < 0)      num_items       = 48000000;
    if (num_segments < 0)   num_segments    = 5000;


    Test<CUB_SEGMENTED, unsigned int,       NullType, IS_DESCENDING>(       num_items, num_segments,    RANDOM, entropy_reduction, 0, bits, CUB_TYPE_STRING(unsigned int));

    Test<CUB,           unsigned int,       NullType, IS_DESCENDING>(       num_items, 1,               RANDOM, entropy_reduction, 0, bits, CUB_TYPE_STRING(unsigned int));
    Test<CUB,           unsigned long long, NullType, IS_DESCENDING>(       num_items, 1,               RANDOM, entropy_reduction, 0, bits, CUB_TYPE_STRING(unsigned long long));

    Test<CUB,           unsigned int,       unsigned int, IS_DESCENDING>(   num_items, 1,               RANDOM, entropy_reduction, 0, bits, CUB_TYPE_STRING(unsigned int));
    Test<CUB,           unsigned long long, unsigned int, IS_DESCENDING>(   num_items, 1,               RANDOM, entropy_reduction, 0, bits, CUB_TYPE_STRING(unsigned long long));

#elif defined(QUICK_TEST)

    // Compile/run quick tests
    if (num_items < 0)      num_items       = 48000000;
    if (num_segments < 0)   num_segments    = 5000;

    // Compare CUB and thrust on 32b keys-only
    Test<CUB, unsigned int, NullType, false> (                      num_items, 1, RANDOM, entropy_reduction, 0, bits, CUB_TYPE_STRING(unsigned int));
    Test<THRUST, unsigned int, NullType, false> (                   num_items, 1, RANDOM, entropy_reduction, 0, bits, CUB_TYPE_STRING(unsigned int));

    // Compare CUB and thrust on 64b keys-only
    Test<CUB, unsigned long long, NullType, false> (                num_items, 1, RANDOM, entropy_reduction, 0, bits, CUB_TYPE_STRING(unsigned long long));
    Test<THRUST, unsigned long long, NullType, false> (             num_items, 1, RANDOM, entropy_reduction, 0, bits, CUB_TYPE_STRING(unsigned long long));


    // Compare CUB and thrust on 32b key-value pairs
    Test<CUB, unsigned int, unsigned int, false> (                  num_items, 1, RANDOM, entropy_reduction, 0, bits, CUB_TYPE_STRING(unsigned int));
    Test<THRUST, unsigned int, unsigned int, false> (               num_items, 1, RANDOM, entropy_reduction, 0, bits, CUB_TYPE_STRING(unsigned int));

    // Compare CUB and thrust on 64b key-value pairs
    Test<CUB, unsigned long long, unsigned long long, false> (      num_items, 1, RANDOM, entropy_reduction, 0, bits, CUB_TYPE_STRING(unsigned long long));
    Test<THRUST, unsigned long long, unsigned long long, false> (   num_items, 1, RANDOM, entropy_reduction, 0, bits, CUB_TYPE_STRING(unsigned long long));


#else

    // Compile/run thorough tests
    for (int i = 0; i <= g_repeat; ++i)
    {
        TestGen<char>                 (num_items, num_segments, CUB_TYPE_STRING(char));
        TestGen<signed char>          (num_items, num_segments, CUB_TYPE_STRING(signed char));
        TestGen<unsigned char>        (num_items, num_segments, CUB_TYPE_STRING(unsigned char));

        TestGen<short>                (num_items, num_segments, CUB_TYPE_STRING(short));
        TestGen<unsigned short>       (num_items, num_segments, CUB_TYPE_STRING(unsigned short));

        TestGen<int>                  (num_items, num_segments, CUB_TYPE_STRING(int));
        TestGen<unsigned int>         (num_items, num_segments, CUB_TYPE_STRING(unsigned int));

        TestGen<long>                 (num_items, num_segments, CUB_TYPE_STRING(long));
        TestGen<unsigned long>        (num_items, num_segments, CUB_TYPE_STRING(unsigned long));

        TestGen<long long>            (num_items, num_segments, CUB_TYPE_STRING(long long));
        TestGen<unsigned long long>   (num_items, num_segments, CUB_TYPE_STRING(unsigned long long));

        TestGen<float>                (num_items, num_segments, CUB_TYPE_STRING(float));

        if (ptx_version > 120)                          // Don't check doubles on PTX120 or below because they're down-converted
            TestGen<double>           (num_items, num_segments, CUB_TYPE_STRING(double));

    }

#endif

    return 0;
}


>>>>>>> 23e007ac
<|MERGE_RESOLUTION|>--- conflicted
+++ resolved
@@ -1,4 +1,3 @@
-<<<<<<< HEAD
 /******************************************************************************
  * Copyright (c) 2011, Duane Merrill.  All rights reserved.
  * Copyright (c) 2011-2015, NVIDIA CORPORATION.  All rights reserved.
@@ -65,8 +64,8 @@
     CUB,                        // CUB method (allows overwriting of input)
     CUB_NO_OVERWRITE,           // CUB method (disallows overwriting of input)
 
-    CUB_SEGMENTED,              // CUB segmented method (allows overwriting of input)
-    CUB_SEGMENTED_NO_OVERWRITE, // CUB segmented method (disallows overwriting of input)
+    CUB_SEGMENTED,              // CUB method (allows overwriting of input)
+    CUB_SEGMENTED_NO_OVERWRITE, // CUB method (disallows overwriting of input)
 
     THRUST,                     // Thrust method
     CDP,                        // GPU-based (dynamic parallelism) dispatch to CUB method
@@ -604,6 +603,35 @@
         } else {
             h_keys[i] = i;
         }
+    }
+}
+
+
+/**
+ * Initialize segments
+ */
+void InitializeSegments(
+    int num_items,
+    int num_segments,
+    int *h_segment_offsets)
+{
+    unsigned int expected_segment_length = (num_items + num_segments - 1) / num_segments;
+    int offset = 0;
+    for (int i = 0; i < num_segments; ++i)
+    {
+        h_segment_offsets[i] = offset;
+
+        unsigned int segment_length;
+        RandomValue(segment_length, (expected_segment_length * 2) + 1);
+        offset += segment_length;
+        offset = CUB_MIN(offset, num_items);
+    }
+    h_segment_offsets[num_segments] = num_items;
+
+    if (g_verbose)
+    {
+        printf("Segment offsets: ");
+        DisplayResults(h_segment_offsets, num_segments + 1);
     }
 }
 
@@ -982,22 +1010,18 @@
     int     num_items,
     int     max_segments)
 {
-    // Limit slow tests by setting maximum number of items per block
-    int max_items_per_segment = 128000;
-
     int *h_segment_offsets = new int[max_segments + 1];
 
     for (int num_segments = max_segments; num_segments > 1; num_segments = (num_segments + 32 - 1) / 32)
     {
-        if (num_items / num_segments < max_items_per_segment) {
+        if (num_items / num_segments < 128 * 1000) {
             // Right now we assign a single thread block to each segment, so lets keep it to under 128K items per segment
-            InitializeSegments(num_items, num_segments, h_segment_offsets, g_verbose);
+            InitializeSegments(num_items, num_segments, h_segment_offsets);
             TestBits(h_keys, num_items, num_segments, h_segment_offsets);
         }
     }
 
-    // Test single-segment
-    if (num_items < max_items_per_segment) {
+    if (num_items < 128 * 1000) {
         // Right now we assign a single thread block to each segment, so lets keep it to under 128K items per segment
         InitializeSegments(num_items, 1, h_segment_offsets);
         TestBits(h_keys, num_items, 1, h_segment_offsets);
@@ -1181,8 +1205,8 @@
     };
 
     // Compile/run basic CUB test
-    if (num_items < 0) num_items = 48000000;
-    if (num_segments < 0) num_segments = 5000;
+    if (num_items < 0)      num_items       = 48000000;
+    if (num_segments < 0)   num_segments    = 5000;
 
 
     Test<CUB_SEGMENTED, unsigned int,       NullType, IS_DESCENDING>(       num_items, num_segments,    RANDOM, entropy_reduction, 0, bits, CUB_TYPE_STRING(unsigned int));
@@ -1195,26 +1219,26 @@
 
 #elif defined(QUICK_TEST)
 
-    // Compile/run quick comparison tests
-    if (num_items < 0) num_items = 48000000;
-    num_segments = 1;
+    // Compile/run quick tests
+    if (num_items < 0)      num_items       = 48000000;
+    if (num_segments < 0)   num_segments    = 5000;
 
     // Compare CUB and thrust on 32b keys-only
-    Test<CUB, unsigned int, NullType, false> (                      num_items, num_segments, RANDOM, entropy_reduction, 0, bits, CUB_TYPE_STRING(unsigned int));
-    Test<THRUST, unsigned int, NullType, false> (                   num_items, num_segments, RANDOM, entropy_reduction, 0, bits, CUB_TYPE_STRING(unsigned int));
+    Test<CUB, unsigned int, NullType, false> (                      num_items, 1, RANDOM, entropy_reduction, 0, bits, CUB_TYPE_STRING(unsigned int));
+    Test<THRUST, unsigned int, NullType, false> (                   num_items, 1, RANDOM, entropy_reduction, 0, bits, CUB_TYPE_STRING(unsigned int));
 
     // Compare CUB and thrust on 64b keys-only
-    Test<CUB, unsigned long long, NullType, false> (                num_items, num_segments, RANDOM, entropy_reduction, 0, bits, CUB_TYPE_STRING(unsigned long long));
-    Test<THRUST, unsigned long long, NullType, false> (             num_items, num_segments, RANDOM, entropy_reduction, 0, bits, CUB_TYPE_STRING(unsigned long long));
+    Test<CUB, unsigned long long, NullType, false> (                num_items, 1, RANDOM, entropy_reduction, 0, bits, CUB_TYPE_STRING(unsigned long long));
+    Test<THRUST, unsigned long long, NullType, false> (             num_items, 1, RANDOM, entropy_reduction, 0, bits, CUB_TYPE_STRING(unsigned long long));
 
 
     // Compare CUB and thrust on 32b key-value pairs
-    Test<CUB, unsigned int, unsigned int, false> (                  num_items, num_segments, RANDOM, entropy_reduction, 0, bits, CUB_TYPE_STRING(unsigned int));
-    Test<THRUST, unsigned int, unsigned int, false> (               num_items, num_segments, RANDOM, entropy_reduction, 0, bits, CUB_TYPE_STRING(unsigned int));
+    Test<CUB, unsigned int, unsigned int, false> (                  num_items, 1, RANDOM, entropy_reduction, 0, bits, CUB_TYPE_STRING(unsigned int));
+    Test<THRUST, unsigned int, unsigned int, false> (               num_items, 1, RANDOM, entropy_reduction, 0, bits, CUB_TYPE_STRING(unsigned int));
 
     // Compare CUB and thrust on 64b key-value pairs
-    Test<CUB, unsigned long long, unsigned long long, false> (      num_items, num_segments, RANDOM, entropy_reduction, 0, bits, CUB_TYPE_STRING(unsigned long long));
-    Test<THRUST, unsigned long long, unsigned long long, false> (   num_items, num_segments, RANDOM, entropy_reduction, 0, bits, CUB_TYPE_STRING(unsigned long long));
+    Test<CUB, unsigned long long, unsigned long long, false> (      num_items, 1, RANDOM, entropy_reduction, 0, bits, CUB_TYPE_STRING(unsigned long long));
+    Test<THRUST, unsigned long long, unsigned long long, false> (   num_items, 1, RANDOM, entropy_reduction, 0, bits, CUB_TYPE_STRING(unsigned long long));
 
 
 #else
@@ -1248,1286 +1272,4 @@
 #endif
 
     return 0;
-}
-
-
-
-=======
-/******************************************************************************
- * Copyright (c) 2011, Duane Merrill.  All rights reserved.
- * Copyright (c) 2011-2015, NVIDIA CORPORATION.  All rights reserved.
- *
- * Redistribution and use in source and binary forms, with or without
- * modification, are permitted provided that the following conditions are met:
- *     * Redistributions of source code must retain the above copyright
- *       notice, this list of conditions and the following disclaimer.
- *     * Redistributions in binary form must reproduce the above copyright
- *       notice, this list of conditions and the following disclaimer in the
- *       documentation and/or other materials provided with the distribution.
- *     * Neither the name of the NVIDIA CORPORATION nor the
- *       names of its contributors may be used to endorse or promote products
- *       derived from this software without specific prior written permission.
- *
- * THIS SOFTWARE IS PROVIDED BY THE COPYRIGHT HOLDERS AND CONTRIBUTORS "AS IS" AND
- * ANY EXPRESS OR IMPLIED WARRANTIES, INCLUDING, BUT NOT LIMITED TO, THE IMPLIED
- * WARRANTIES OF MERCHANTABILITY AND FITNESS FOR A PARTICULAR PURPOSE ARE
- * DISCLAIMED. IN NO EVENT SHALL NVIDIA CORPORATION BE LIABLE FOR ANY
- * DIRECT, INDIRECT, INCIDENTAL, SPECIAL, EXEMPLARY, OR CONSEQUENTIAL DAMAGES
- * (INCLUDING, BUT NOT LIMITED TO, PROCUREMENT OF SUBSTITUTE GOODS OR SERVICES;
- * LOSS OF USE, DATA, OR PROFITS; OR BUSINESS INTERRUPTION) HOWEVER CAUSED AND
- * ON ANY THEORY OF LIABILITY, WHETHER IN CONTRACT, STRICT LIABILITY, OR TORT
- * (INCLUDING NEGLIGENCE OR OTHERWISE) ARISING IN ANY WAY OUT OF THE USE OF THIS
- * SOFTWARE, EVEN IF ADVISED OF THE POSSIBILITY OF SUCH DAMAGE.
- *
- ******************************************************************************/
-
-/******************************************************************************
- * Test of DeviceRadixSort utilities
- ******************************************************************************/
-
-// Ensure printing of CUDA runtime errors to console
-#define CUB_STDERR
-
-#include <stdio.h>
-#include <algorithm>
-
-#include <cub/util_allocator.cuh>
-#include <cub/device/device_radix_sort.cuh>
-#include <cub/device/device_segmented_radix_sort.cuh>
-
-#include <thrust/device_ptr.h>
-#include <thrust/sort.h>
-#include <thrust/reverse.h>
-
-#include "test_util.h"
-
-using namespace cub;
-
-
-//---------------------------------------------------------------------
-// Globals, constants and typedefs
-//---------------------------------------------------------------------
-
-bool                    g_verbose           = false;
-int                     g_timing_iterations = 0;
-int                     g_repeat            = 0;
-CachingDeviceAllocator  g_allocator(true);
-
-// Dispatch types
-enum Backend
-{
-    CUB,                        // CUB method (allows overwriting of input)
-    CUB_NO_OVERWRITE,           // CUB method (disallows overwriting of input)
-
-    CUB_SEGMENTED,              // CUB method (allows overwriting of input)
-    CUB_SEGMENTED_NO_OVERWRITE, // CUB method (disallows overwriting of input)
-
-    THRUST,                     // Thrust method
-    CDP,                        // GPU-based (dynamic parallelism) dispatch to CUB method
-};
-
-
-//---------------------------------------------------------------------
-// Dispatch to different DeviceRadixSort entrypoints
-//---------------------------------------------------------------------
-
-/**
- * Dispatch to CUB sorting entrypoint (specialized for ascending)
- */
-template <typename KeyT, typename ValueT>
-CUB_RUNTIME_FUNCTION
-__forceinline__
-cudaError_t Dispatch(
-    Int2Type<false>         is_descending,
-    Int2Type<CUB>           dispatch_to,
-    int                     *d_selector,
-    size_t                  *d_temp_storage_bytes,
-    cudaError_t             *d_cdp_error,
-
-    void*                   d_temp_storage,
-    size_t&                 temp_storage_bytes,
-    DoubleBuffer<KeyT>      &d_keys,
-    DoubleBuffer<ValueT>    &d_values,
-    int                     num_items,
-    int                     num_segments,
-    int                     *d_segment_offsets,
-    int                     begin_bit,
-    int                     end_bit,
-    cudaStream_t            stream,
-    bool                    debug_synchronous)
-{
-    return DeviceRadixSort::SortPairs(
-        d_temp_storage, temp_storage_bytes,
-        d_keys, d_values,
-        num_items, begin_bit, end_bit, stream, debug_synchronous);
-}
-
-/**
- * Dispatch to CUB_NO_OVERWRITE sorting entrypoint (specialized for ascending)
- */
-template <typename KeyT, typename ValueT>
-CUB_RUNTIME_FUNCTION
-__forceinline__
-cudaError_t Dispatch(
-    Int2Type<false>             is_descending,
-    Int2Type<CUB_NO_OVERWRITE>  dispatch_to,
-    int                         *d_selector,
-    size_t                      *d_temp_storage_bytes,
-    cudaError_t                 *d_cdp_error,
-
-    void*                   d_temp_storage,
-    size_t&                 temp_storage_bytes,
-    DoubleBuffer<KeyT>      &d_keys,
-    DoubleBuffer<ValueT>    &d_values,
-    int                     num_items,
-    int                     num_segments,
-    int                     *d_segment_offsets,
-    int                     begin_bit,
-    int                     end_bit,
-    cudaStream_t            stream,
-    bool                    debug_synchronous)
-{
-    cudaError_t retval = DeviceRadixSort::SortPairs(
-        d_temp_storage, temp_storage_bytes,
-        d_keys.Current(), d_keys.Alternate(), d_values.Current(), d_values.Alternate(),
-        num_items, begin_bit, end_bit, stream, debug_synchronous);
-
-    d_keys.selector ^= 1;
-    d_values.selector ^= 1;
-    return retval;
-}
-
-/**
- * Dispatch to CUB sorting entrypoint (specialized for descending)
- */
-template <typename KeyT, typename ValueT>
-CUB_RUNTIME_FUNCTION
-__forceinline__
-cudaError_t Dispatch(
-    Int2Type<true>          is_descending,
-    Int2Type<CUB>           dispatch_to,
-    int                     *d_selector,
-    size_t                  *d_temp_storage_bytes,
-    cudaError_t             *d_cdp_error,
-
-    void*                   d_temp_storage,
-    size_t&                 temp_storage_bytes,
-    DoubleBuffer<KeyT>      &d_keys,
-    DoubleBuffer<ValueT>    &d_values,
-    int                     num_items,
-    int                     num_segments,
-    int                     *d_segment_offsets,
-    int                     begin_bit,
-    int                     end_bit,
-    cudaStream_t            stream,
-    bool                    debug_synchronous)
-{
-    return DeviceRadixSort::SortPairsDescending(
-        d_temp_storage, temp_storage_bytes,
-        d_keys, d_values,
-        num_items, begin_bit, end_bit, stream, debug_synchronous);
-}
-
-
-/**
- * Dispatch to CUB_NO_OVERWRITE sorting entrypoint (specialized for descending)
- */
-template <typename KeyT, typename ValueT>
-CUB_RUNTIME_FUNCTION
-__forceinline__
-cudaError_t Dispatch(
-    Int2Type<true>              is_descending,
-    Int2Type<CUB_NO_OVERWRITE>  dispatch_to,
-    int                         *d_selector,
-    size_t                      *d_temp_storage_bytes,
-    cudaError_t                 *d_cdp_error,
-
-    void*                   d_temp_storage,
-    size_t&                 temp_storage_bytes,
-    DoubleBuffer<KeyT>      &d_keys,
-    DoubleBuffer<ValueT>    &d_values,
-    int                     num_items,
-    int                     num_segments,
-    int                     *d_segment_offsets,
-    int                     begin_bit,
-    int                     end_bit,
-    cudaStream_t            stream,
-    bool                    debug_synchronous)
-{
-    cudaError_t retval = DeviceRadixSort::SortPairsDescending(
-        d_temp_storage, temp_storage_bytes,
-        d_keys.Current(), d_keys.Alternate(), d_values.Current(), d_values.Alternate(),
-        num_items, begin_bit, end_bit, stream, debug_synchronous);
-
-    d_keys.selector ^= 1;
-    d_values.selector ^= 1;
-    return retval;
-}
-
-//---------------------------------------------------------------------
-// Dispatch to different DeviceRadixSort entrypoints
-//---------------------------------------------------------------------
-
-/**
- * Dispatch to CUB_SEGMENTED sorting entrypoint (specialized for ascending)
- */
-template <typename KeyT, typename ValueT>
-CUB_RUNTIME_FUNCTION
-__forceinline__
-cudaError_t Dispatch(
-    Int2Type<false>         is_descending,
-    Int2Type<CUB_SEGMENTED> dispatch_to,
-    int                     *d_selector,
-    size_t                  *d_temp_storage_bytes,
-    cudaError_t             *d_cdp_error,
-
-    void*                   d_temp_storage,
-    size_t&                 temp_storage_bytes,
-    DoubleBuffer<KeyT>      &d_keys,
-    DoubleBuffer<ValueT>    &d_values,
-    int                     num_items,
-    int                     num_segments,
-    int                     *d_segment_offsets,
-    int                     begin_bit,
-    int                     end_bit,
-    cudaStream_t            stream,
-    bool                    debug_synchronous)
-{
-    return DeviceSegmentedRadixSort::SortPairs(
-        d_temp_storage, temp_storage_bytes,
-        d_keys, d_values,
-        num_items, num_segments, d_segment_offsets, d_segment_offsets + 1,
-        begin_bit, end_bit, stream, debug_synchronous);
-}
-
-/**
- * Dispatch to CUB_SEGMENTED_NO_OVERWRITE sorting entrypoint (specialized for ascending)
- */
-template <typename KeyT, typename ValueT>
-CUB_RUNTIME_FUNCTION
-__forceinline__
-cudaError_t Dispatch(
-    Int2Type<false>                         is_descending,
-    Int2Type<CUB_SEGMENTED_NO_OVERWRITE>    dispatch_to,
-    int                                     *d_selector,
-    size_t                                  *d_temp_storage_bytes,
-    cudaError_t                             *d_cdp_error,
-
-    void*                   d_temp_storage,
-    size_t&                 temp_storage_bytes,
-    DoubleBuffer<KeyT>      &d_keys,
-    DoubleBuffer<ValueT>    &d_values,
-    int                     num_items,
-    int                     num_segments,
-    int                     *d_segment_offsets,
-    int                     begin_bit,
-    int                     end_bit,
-    cudaStream_t            stream,
-    bool                    debug_synchronous)
-{
-    cudaError_t retval = DeviceSegmentedRadixSort::SortPairs(
-        d_temp_storage, temp_storage_bytes,
-        d_keys.Current(), d_keys.Alternate(), d_values.Current(), d_values.Alternate(),
-        num_items, num_segments, d_segment_offsets, d_segment_offsets + 1,
-        begin_bit, end_bit, stream, debug_synchronous);
-
-    d_keys.selector ^= 1;
-    d_values.selector ^= 1;
-    return retval;
-}
-
-
-/**
- * Dispatch to CUB_SEGMENTED sorting entrypoint (specialized for descending)
- */
-template <typename KeyT, typename ValueT>
-CUB_RUNTIME_FUNCTION
-__forceinline__
-cudaError_t Dispatch(
-    Int2Type<true>          is_descending,
-    Int2Type<CUB_SEGMENTED> dispatch_to,
-    int                     *d_selector,
-    size_t                  *d_temp_storage_bytes,
-    cudaError_t             *d_cdp_error,
-
-    void*                   d_temp_storage,
-    size_t&                 temp_storage_bytes,
-    DoubleBuffer<KeyT>      &d_keys,
-    DoubleBuffer<ValueT>    &d_values,
-    int                     num_items,
-    int                     num_segments,
-    int                     *d_segment_offsets,
-    int                     begin_bit,
-    int                     end_bit,
-    cudaStream_t            stream,
-    bool                    debug_synchronous)
-{
-    return DeviceSegmentedRadixSort::SortPairsDescending(
-        d_temp_storage, temp_storage_bytes,
-        d_keys, d_values,
-        num_items, num_segments, d_segment_offsets, d_segment_offsets + 1,
-        begin_bit, end_bit, stream, debug_synchronous);
-}
-
-/**
- * Dispatch to CUB_SEGMENTED_NO_OVERWRITE sorting entrypoint (specialized for descending)
- */
-template <typename KeyT, typename ValueT>
-CUB_RUNTIME_FUNCTION
-__forceinline__
-cudaError_t Dispatch(
-    Int2Type<true>                          is_descending,
-    Int2Type<CUB_SEGMENTED_NO_OVERWRITE>    dispatch_to,
-    int                                     *d_selector,
-    size_t                                  *d_temp_storage_bytes,
-    cudaError_t                             *d_cdp_error,
-
-    void*                   d_temp_storage,
-    size_t&                 temp_storage_bytes,
-    DoubleBuffer<KeyT>      &d_keys,
-    DoubleBuffer<ValueT>    &d_values,
-    int                     num_items,
-    int                     num_segments,
-    int                     *d_segment_offsets,
-    int                     begin_bit,
-    int                     end_bit,
-    cudaStream_t            stream,
-    bool                    debug_synchronous)
-{
-    cudaError_t retval = DeviceSegmentedRadixSort::SortPairsDescending(
-        d_temp_storage, temp_storage_bytes,
-        d_keys.Current(), d_keys.Alternate(), d_values.Current(), d_values.Alternate(),
-        num_items, num_segments, d_segment_offsets, d_segment_offsets + 1,
-        begin_bit, end_bit, stream, debug_synchronous);
-
-    d_keys.selector ^= 1;
-    d_values.selector ^= 1;
-    return retval;
-}
-
-
-//---------------------------------------------------------------------
-// Dispatch to different Thrust entrypoints
-//---------------------------------------------------------------------
-
-/**
- * Dispatch keys-only to Thrust sorting entrypoint
- */
-template <int IS_DESCENDING, typename KeyT>
-cudaError_t Dispatch(
-    Int2Type<IS_DESCENDING> is_descending,
-    Int2Type<THRUST>        dispatch_to,
-    int                     *d_selector,
-    size_t                  *d_temp_storage_bytes,
-    cudaError_t             *d_cdp_error,
-
-    void                    *d_temp_storage,
-    size_t                  &temp_storage_bytes,
-    DoubleBuffer<KeyT>      &d_keys,
-    DoubleBuffer<NullType>  &d_values,
-    int                     num_items,
-    int                     num_segments,
-    int                     *d_segment_offsets,
-    int                     begin_bit,
-    int                     end_bit,
-    cudaStream_t            stream,
-    bool                    debug_synchronous)
-{
-
-    if (d_temp_storage == 0)
-    {
-        temp_storage_bytes = 1;
-    }
-    else
-    {
-        thrust::device_ptr<KeyT> d_keys_wrapper(d_keys.Current());
-
-        if (IS_DESCENDING) thrust::reverse(d_keys_wrapper, d_keys_wrapper + num_items);
-        thrust::sort(d_keys_wrapper, d_keys_wrapper + num_items);
-        if (IS_DESCENDING) thrust::reverse(d_keys_wrapper, d_keys_wrapper + num_items);
-    }
-
-    return cudaSuccess;
-}
-
-
-/**
- * Dispatch key-value pairs to Thrust sorting entrypoint
- */
-template <int IS_DESCENDING, typename KeyT, typename ValueT>
-cudaError_t Dispatch(
-    Int2Type<IS_DESCENDING> is_descending,
-    Int2Type<THRUST>        dispatch_to,
-    int                     *d_selector,
-    size_t                  *d_temp_storage_bytes,
-    cudaError_t             *d_cdp_error,
-
-    void                    *d_temp_storage,
-    size_t                  &temp_storage_bytes,
-    DoubleBuffer<KeyT>      &d_keys,
-    DoubleBuffer<ValueT>    &d_values,
-    int                     num_items,
-    int                     num_segments,
-    int                     *d_segment_offsets,
-    int                     begin_bit,
-    int                     end_bit,
-    cudaStream_t            stream,
-    bool                    debug_synchronous)
-{
-
-    if (d_temp_storage == 0)
-    {
-        temp_storage_bytes = 1;
-    }
-    else
-    {
-        thrust::device_ptr<KeyT>     d_keys_wrapper(d_keys.Current());
-        thrust::device_ptr<ValueT>   d_values_wrapper(d_values.Current());
-
-        if (IS_DESCENDING) {
-            thrust::reverse(d_keys_wrapper, d_keys_wrapper + num_items);
-            thrust::reverse(d_values_wrapper, d_values_wrapper + num_items);
-        }
-
-        thrust::sort_by_key(d_keys_wrapper, d_keys_wrapper + num_items, d_values_wrapper);
-
-        if (IS_DESCENDING) {
-            thrust::reverse(d_keys_wrapper, d_keys_wrapper + num_items);
-            thrust::reverse(d_values_wrapper, d_values_wrapper + num_items);
-        }
-    }
-
-    return cudaSuccess;
-}
-
-
-//---------------------------------------------------------------------
-// CUDA Nested Parallelism Test Kernel
-//---------------------------------------------------------------------
-
-/**
- * Simple wrapper kernel to invoke DeviceRadixSort
- */
-template <int IS_DESCENDING, typename KeyT, typename ValueT>
-__global__ void CnpDispatchKernel(
-    Int2Type<IS_DESCENDING> is_descending,
-    int                     *d_selector,
-    size_t                  *d_temp_storage_bytes,
-    cudaError_t             *d_cdp_error,
-
-    void                    *d_temp_storage,
-    size_t                  temp_storage_bytes,
-    DoubleBuffer<KeyT>      d_keys,
-    DoubleBuffer<ValueT>    d_values,
-    int                     num_items,
-    int                     num_segments,
-    int                     *d_segment_offsets,
-    int                     begin_bit,
-    int                     end_bit,
-    bool                    debug_synchronous)
-{
-#ifndef CUB_CDP
-    *d_cdp_error            = cudaErrorNotSupported;
-#else
-    *d_cdp_error            = Dispatch(
-                                is_descending, Int2Type<CUB>(), d_selector, d_temp_storage_bytes, d_cdp_error,
-                                d_temp_storage, temp_storage_bytes, d_keys, d_values,
-                                num_items, num_segments, d_segment_offsets,
-                                begin_bit, end_bit, 0, debug_synchronous);
-    *d_temp_storage_bytes   = temp_storage_bytes;
-    *d_selector             = d_keys.selector;
-#endif
-}
-
-
-/**
- * Dispatch to CDP kernel
- */
-template <int IS_DESCENDING, typename KeyT, typename ValueT>
-cudaError_t Dispatch(
-    Int2Type<IS_DESCENDING> is_descending,
-    Int2Type<CDP>           dispatch_to,
-    int                     *d_selector,
-    size_t                  *d_temp_storage_bytes,
-    cudaError_t             *d_cdp_error,
-
-    void                    *d_temp_storage,
-    size_t                  &temp_storage_bytes,
-    DoubleBuffer<KeyT>      &d_keys,
-    DoubleBuffer<ValueT>    &d_values,
-    int                     num_items,
-    int                     num_segments,
-    int                     *d_segment_offsets,
-    int                     begin_bit,
-    int                     end_bit,
-    cudaStream_t            stream,
-    bool                    debug_synchronous)
-{
-    // Invoke kernel to invoke device-side dispatch
-    CnpDispatchKernel<<<1,1>>>(
-        is_descending, d_selector, d_temp_storage_bytes, d_cdp_error,
-        d_temp_storage, temp_storage_bytes, d_keys, d_values,
-        num_items, num_segments, d_segment_offsets,
-        begin_bit, end_bit, debug_synchronous);
-
-    // Copy out selector
-    CubDebugExit(cudaMemcpy(&d_keys.selector, d_selector, sizeof(int) * 1, cudaMemcpyDeviceToHost));
-    d_values.selector = d_keys.selector;
-
-    // Copy out temp_storage_bytes
-    CubDebugExit(cudaMemcpy(&temp_storage_bytes, d_temp_storage_bytes, sizeof(size_t) * 1, cudaMemcpyDeviceToHost));
-
-    // Copy out error
-    cudaError_t retval;
-    CubDebugExit(cudaMemcpy(&retval, d_cdp_error, sizeof(cudaError_t) * 1, cudaMemcpyDeviceToHost));
-    return retval;
-}
-
-
-
-//---------------------------------------------------------------------
-// Problem generation
-//---------------------------------------------------------------------
-
-
-/**
- * Simple key-value pairing
- */
-template <
-    typename KeyT,
-    typename ValueT,
-    bool IS_FLOAT = (Traits<KeyT>::CATEGORY == FLOATING_POINT)>
-struct Pair
-{
-    KeyT     key;
-    ValueT   value;
-
-    bool operator<(const Pair &b) const
-    {
-        return (key < b.key);
-    }
-};
-
-
-/**
- * Simple key-value pairing (specialized for floating point types)
- */
-template <typename KeyT, typename ValueT>
-struct Pair<KeyT, ValueT, true>
-{
-    KeyT     key;
-    ValueT   value;
-
-    bool operator<(const Pair &b) const
-    {
-        if (key < b.key)
-            return true;
-
-        if (key > b.key)
-            return false;
-
-        // KeyT in unsigned bits
-        typedef typename Traits<KeyT>::UnsignedBits UnsignedBits;
-
-        // Return true if key is negative zero and b.key is positive zero
-        UnsignedBits key_bits   = *reinterpret_cast<UnsignedBits*>(const_cast<KeyT*>(&key));
-        UnsignedBits b_key_bits = *reinterpret_cast<UnsignedBits*>(const_cast<KeyT*>(&b.key));
-        UnsignedBits HIGH_BIT   = Traits<KeyT>::HIGH_BIT;
-
-        return ((key_bits & HIGH_BIT) != 0) && ((b_key_bits & HIGH_BIT) == 0);
-    }
-};
-
-
-/**
- * Initialize key data
- */
-template <typename KeyT>
-void InitializeKeyBits(
-    GenMode         gen_mode,
-    KeyT            *h_keys,
-    int             num_items,
-    int             entropy_reduction)
-{
-    for (int i = 0; i < num_items; ++i)
-    {
-        if (gen_mode == RANDOM) {
-            RandomBits(h_keys[i], entropy_reduction);
-        } else if (gen_mode == UNIFORM) {
-            h_keys[i] = 1;
-        } else {
-            h_keys[i] = i;
-        }
-    }
-}
-
-
-/**
- * Initialize segments
- */
-void InitializeSegments(
-    int num_items,
-    int num_segments,
-    int *h_segment_offsets)
-{
-    unsigned int expected_segment_length = (num_items + num_segments - 1) / num_segments;
-    int offset = 0;
-    for (int i = 0; i < num_segments; ++i)
-    {
-        h_segment_offsets[i] = offset;
-
-        unsigned int segment_length;
-        RandomValue(segment_length, (expected_segment_length * 2) + 1);
-        offset += segment_length;
-        offset = CUB_MIN(offset, num_items);
-    }
-    h_segment_offsets[num_segments] = num_items;
-
-    if (g_verbose)
-    {
-        printf("Segment offsets: ");
-        DisplayResults(h_segment_offsets, num_segments + 1);
-    }
-}
-
-
-/**
- * Initialize solution
- */
-template <bool IS_DESCENDING, typename KeyT>
-void InitializeSolution(
-    KeyT    *h_keys,
-    int     num_items,
-    int     num_segments,
-    int     *h_segment_offsets,
-    int     begin_bit,
-    int     end_bit,
-    int     *&h_reference_ranks,
-    KeyT    *&h_reference_keys)
-{
-    Pair<KeyT, int> *h_pairs = new Pair<KeyT, int>[num_items];
-
-    int num_bits = end_bit - begin_bit;
-    for (int i = 0; i < num_items; ++i)
-    {
-
-        // Mask off unwanted portions
-        if (num_bits < sizeof(KeyT) * 8)
-        {
-            unsigned long long base = 0;
-            memcpy(&base, &h_keys[i], sizeof(KeyT));
-            base &= ((1ull << num_bits) - 1) << begin_bit;
-            memcpy(&h_pairs[i].key, &base, sizeof(KeyT));
-        }
-        else
-        {
-            h_pairs[i].key = h_keys[i];
-        }
-
-        h_pairs[i].value = i;
-    }
-
-    printf("\nSorting reference solution on CPU..."); fflush(stdout);
-
-    for (int i = 0; i < num_segments; ++i)
-    {
-        if (IS_DESCENDING) std::reverse(h_pairs + h_segment_offsets[i], h_pairs + h_segment_offsets[i + 1]);
-        std::stable_sort(               h_pairs + h_segment_offsets[i], h_pairs + h_segment_offsets[i + 1]);
-        if (IS_DESCENDING) std::reverse(h_pairs + h_segment_offsets[i], h_pairs + h_segment_offsets[i + 1]);
-    }
-
-    printf(" Done.\n"); fflush(stdout);
-
-    h_reference_ranks  = new int[num_items];
-    h_reference_keys   = new KeyT[num_items];
-
-    for (int i = 0; i < num_items; ++i)
-    {
-        h_reference_ranks[i]    = h_pairs[i].value;
-        h_reference_keys[i]     = h_keys[h_pairs[i].value];
-    }
-
-    delete[] h_pairs;
-}
-
-
-//---------------------------------------------------------------------
-// Test generation
-//---------------------------------------------------------------------
-
-
-/**
- * Test DeviceRadixSort
- */
-template <
-    Backend     BACKEND,
-    bool        IS_DESCENDING,
-    typename    KeyT,
-    typename    ValueT>
-void Test(
-    KeyT        *h_keys,
-    ValueT      *h_values,
-    int         num_items,
-    int         num_segments,
-    int         *h_segment_offsets,
-    int         begin_bit,
-    int         end_bit,
-    KeyT        *h_reference_keys,
-    ValueT      *h_reference_values)
-{
-    const bool KEYS_ONLY = Equals<ValueT, NullType>::VALUE;
-
-    printf("%s %s cub::DeviceRadixSort %d items, %d segments, %d-byte keys %d-byte values, descending %d, begin_bit %d, end_bit %d\n",
-        (BACKEND == CUB_NO_OVERWRITE) ? "CUB_NO_OVERWRITE" : (BACKEND == CDP) ? "CDP CUB" : (BACKEND == THRUST) ? "Thrust" : "CUB",
-        (KEYS_ONLY) ? "keys-only" : "key-value",
-        num_items, num_segments, (int) sizeof(KeyT), (KEYS_ONLY) ? 0 : (int) sizeof(ValueT),
-        IS_DESCENDING, begin_bit, end_bit);
-    fflush(stdout);
-
-    if (g_verbose)
-    {
-        printf("Input keys:\n");
-        DisplayResults(h_keys, num_items);
-        printf("\n\n");
-    }
-
-    // Allocate device arrays
-    DoubleBuffer<KeyT>   d_keys;
-    DoubleBuffer<ValueT> d_values;
-    int                 *d_selector;
-    int                 *d_segment_offsets;
-    size_t              *d_temp_storage_bytes;
-    cudaError_t         *d_cdp_error;
-    CubDebugExit(g_allocator.DeviceAllocate((void**)&d_keys.d_buffers[0], sizeof(KeyT) * num_items));
-    CubDebugExit(g_allocator.DeviceAllocate((void**)&d_keys.d_buffers[1], sizeof(KeyT) * num_items));
-    CubDebugExit(g_allocator.DeviceAllocate((void**)&d_selector, sizeof(int) * 1));
-    CubDebugExit(g_allocator.DeviceAllocate((void**)&d_segment_offsets, sizeof(int) * (num_segments + 1)));
-    CubDebugExit(g_allocator.DeviceAllocate((void**)&d_temp_storage_bytes, sizeof(size_t) * 1));
-    CubDebugExit(g_allocator.DeviceAllocate((void**)&d_cdp_error, sizeof(cudaError_t) * 1));
-    if (!KEYS_ONLY)
-    {
-        CubDebugExit(g_allocator.DeviceAllocate((void**)&d_values.d_buffers[0], sizeof(ValueT) * num_items));
-        CubDebugExit(g_allocator.DeviceAllocate((void**)&d_values.d_buffers[1], sizeof(ValueT) * num_items));
-    }
-
-    // Allocate temporary storage
-    size_t  temp_storage_bytes  = 0;
-    void    *d_temp_storage     = NULL;
-    CubDebugExit(Dispatch(
-        Int2Type<IS_DESCENDING>(), Int2Type<BACKEND>(), d_selector, d_temp_storage_bytes, d_cdp_error,
-        d_temp_storage, temp_storage_bytes, d_keys, d_values,
-        num_items, num_segments, d_segment_offsets,
-        begin_bit, end_bit, 0, true));
-    CubDebugExit(g_allocator.DeviceAllocate(&d_temp_storage, temp_storage_bytes));
-
-    // Initialize/clear device arrays
-    d_keys.selector = 0;
-    CubDebugExit(cudaMemcpy(d_keys.d_buffers[0], h_keys, sizeof(KeyT) * num_items, cudaMemcpyHostToDevice));
-    CubDebugExit(cudaMemset(d_keys.d_buffers[1], 0, sizeof(KeyT) * num_items));
-    if (!KEYS_ONLY)
-    {
-        d_values.selector = 0;
-        CubDebugExit(cudaMemcpy(d_values.d_buffers[0], h_values, sizeof(ValueT) * num_items, cudaMemcpyHostToDevice));
-        CubDebugExit(cudaMemset(d_values.d_buffers[1], 0, sizeof(ValueT) * num_items));
-    }
-    CubDebugExit(cudaMemcpy(d_segment_offsets, h_segment_offsets, sizeof(int) * (num_segments + 1), cudaMemcpyHostToDevice));
-
-    // Run warmup/correctness iteration
-    CubDebugExit(Dispatch(
-        Int2Type<IS_DESCENDING>(), Int2Type<BACKEND>(), d_selector, d_temp_storage_bytes, d_cdp_error,
-        d_temp_storage, temp_storage_bytes, d_keys, d_values,
-        num_items, num_segments, d_segment_offsets,
-        begin_bit, end_bit, 0, true));
-
-    // Flush any stdout/stderr
-    fflush(stdout);
-    fflush(stderr);
-
-    // Check for correctness (and display results, if specified)
-    printf("Warmup done.  Checking results:\n"); fflush(stdout);
-    int compare = CompareDeviceResults(h_reference_keys, d_keys.Current(), num_items, true, g_verbose);
-    printf("\t Compare keys (selector %d): %s ", d_keys.selector, compare ? "FAIL" : "PASS"); fflush(stdout);
-    if (!KEYS_ONLY)
-    {
-        int values_compare = CompareDeviceResults(h_reference_values, d_values.Current(), num_items, true, g_verbose);
-        compare |= values_compare;
-        printf("\t Compare values (selector %d): %s ", d_values.selector, values_compare ? "FAIL" : "PASS"); fflush(stdout);
-    }
-    if (BACKEND == CUB_NO_OVERWRITE)
-    {
-        // Check that input isn't overwritten
-        int input_compare = CompareDeviceResults(h_keys, d_keys.d_buffers[0], num_items, true, g_verbose);
-        compare |= input_compare;
-        printf("\t Compare input keys: %s ", input_compare ? "FAIL" : "PASS"); fflush(stdout);
-    }
-
-    // Performance
-    if (g_timing_iterations)
-        printf("\nPerforming timing iterations:\n"); fflush(stdout);
-
-    GpuTimer gpu_timer;
-    float elapsed_millis = 0.0f;
-    for (int i = 0; i < g_timing_iterations; ++i)
-    {
-        // Initialize/clear device arrays
-        CubDebugExit(cudaMemcpy(d_keys.d_buffers[d_keys.selector], h_keys, sizeof(KeyT) * num_items, cudaMemcpyHostToDevice));
-        CubDebugExit(cudaMemset(d_keys.d_buffers[d_keys.selector ^ 1], 0, sizeof(KeyT) * num_items));
-        if (!KEYS_ONLY)
-        {
-            CubDebugExit(cudaMemcpy(d_values.d_buffers[d_values.selector], h_values, sizeof(ValueT) * num_items, cudaMemcpyHostToDevice));
-            CubDebugExit(cudaMemset(d_values.d_buffers[d_values.selector ^ 1], 0, sizeof(ValueT) * num_items));
-        }
-
-        gpu_timer.Start();
-        CubDebugExit(Dispatch(
-            Int2Type<IS_DESCENDING>(), Int2Type<BACKEND>(), d_selector, d_temp_storage_bytes, d_cdp_error,
-            d_temp_storage, temp_storage_bytes, d_keys, d_values,
-            num_items, num_segments, d_segment_offsets,
-            begin_bit, end_bit, 0, false));
-        gpu_timer.Stop();
-        elapsed_millis += gpu_timer.ElapsedMillis();
-    }
-
-    // Display performance
-    if (g_timing_iterations > 0)
-    {
-        float avg_millis = elapsed_millis / g_timing_iterations;
-        float giga_rate = float(num_items) / avg_millis / 1000.0 / 1000.0;
-        float giga_bandwidth = (KEYS_ONLY) ?
-            giga_rate * sizeof(KeyT) * 2 :
-            giga_rate * (sizeof(KeyT) + sizeof(ValueT)) * 2;
-        printf("\n%.3f elapsed ms, %.3f avg ms, %.3f billion items/s, %.3f logical GB/s", elapsed_millis, avg_millis, giga_rate, giga_bandwidth);
-    }
-
-    printf("\n\n");
-
-    // Cleanup
-    if (d_keys.d_buffers[0]) CubDebugExit(g_allocator.DeviceFree(d_keys.d_buffers[0]));
-    if (d_keys.d_buffers[1]) CubDebugExit(g_allocator.DeviceFree(d_keys.d_buffers[1]));
-    if (d_values.d_buffers[0]) CubDebugExit(g_allocator.DeviceFree(d_values.d_buffers[0]));
-    if (d_values.d_buffers[1]) CubDebugExit(g_allocator.DeviceFree(d_values.d_buffers[1]));
-    if (d_temp_storage) CubDebugExit(g_allocator.DeviceFree(d_temp_storage));
-    if (d_cdp_error) CubDebugExit(g_allocator.DeviceFree(d_cdp_error));
-    if (d_selector) CubDebugExit(g_allocator.DeviceFree(d_selector));
-    if (d_segment_offsets) CubDebugExit(g_allocator.DeviceFree(d_segment_offsets));
-    if (d_temp_storage_bytes) CubDebugExit(g_allocator.DeviceFree(d_temp_storage_bytes));
-
-    // Correctness asserts
-    AssertEquals(0, compare);
-}
-
-
-/**
- * Test backend
- */
-template <bool IS_DESCENDING, typename KeyT, typename ValueT>
-void TestBackend(
-    KeyT    *h_keys,
-    int     num_items,
-    int     num_segments,
-    int     *h_segment_offsets,
-    int     begin_bit,
-    int     end_bit,
-    KeyT    *h_reference_keys,
-    int     *h_reference_ranks)
-{
-    const bool KEYS_ONLY = Equals<ValueT, NullType>::VALUE;
-
-    ValueT *h_values             = NULL;
-    ValueT *h_reference_values   = NULL;
-
-    if (!KEYS_ONLY)
-    {
-        h_values            = new ValueT[num_items];
-        h_reference_values  = new ValueT[num_items];
-
-        for (int i = 0; i < num_items; ++i)
-        {
-            InitValue(INTEGER_SEED, h_values[i], i);
-            InitValue(INTEGER_SEED, h_reference_values[i], h_reference_ranks[i]);
-        }
-    }
-
-    if (num_segments == 1)
-    {
-        // Test single-segment implementations
-        Test<CUB, IS_DESCENDING>(               h_keys, h_values, num_items, num_segments, h_segment_offsets, begin_bit, end_bit, h_reference_keys, h_reference_values);
-        Test<CUB_NO_OVERWRITE, IS_DESCENDING>(  h_keys, h_values, num_items, num_segments, h_segment_offsets, begin_bit, end_bit, h_reference_keys, h_reference_values);
-#ifdef CUB_CDP
-        Test<CDP, IS_DESCENDING>(               h_keys, h_values, num_items, num_segments, h_segment_offsets, begin_bit, end_bit, h_reference_keys, h_reference_values);
-#endif
-    }
-
-    // Test multi-segment implementations
-    Test<CUB_SEGMENTED, IS_DESCENDING>(               h_keys, h_values, num_items, num_segments, h_segment_offsets, begin_bit, end_bit, h_reference_keys, h_reference_values);
-    Test<CUB_SEGMENTED_NO_OVERWRITE, IS_DESCENDING>(  h_keys, h_values, num_items, num_segments, h_segment_offsets, begin_bit, end_bit, h_reference_keys, h_reference_values);
-
-    if (h_values) delete[] h_values;
-    if (h_reference_values) delete[] h_reference_values;
-}
-
-
-
-
-/**
- * Test value type
- */
-template <bool IS_DESCENDING, typename KeyT>
-void TestValueTypes(
-    KeyT    *h_keys,
-    int     num_items,
-    int     num_segments,
-    int     *h_segment_offsets,
-    int     begin_bit,
-    int     end_bit)
-{
-    // Initialize the solution
-
-    int *h_reference_ranks = NULL;
-    KeyT *h_reference_keys = NULL;
-    InitializeSolution<IS_DESCENDING>(h_keys, num_items, num_segments, h_segment_offsets, begin_bit, end_bit, h_reference_ranks, h_reference_keys);
-
-    // Test value types
-
-    TestBackend<IS_DESCENDING, KeyT, NullType>              (h_keys, num_items, num_segments, h_segment_offsets, begin_bit, end_bit, h_reference_keys, h_reference_ranks);
-
-    TestBackend<IS_DESCENDING, KeyT, KeyT>                  (h_keys, num_items, num_segments, h_segment_offsets, begin_bit, end_bit, h_reference_keys, h_reference_ranks);
-
-    if (!Equals<KeyT, unsigned int>::VALUE)
-        TestBackend<IS_DESCENDING, KeyT, unsigned int>      (h_keys, num_items, num_segments, h_segment_offsets, begin_bit, end_bit, h_reference_keys, h_reference_ranks);
-
-    if (!Equals<KeyT, unsigned long long>::VALUE)
-        TestBackend<IS_DESCENDING, KeyT, unsigned long long>(h_keys, num_items, num_segments, h_segment_offsets, begin_bit, end_bit, h_reference_keys, h_reference_ranks);
-
-    TestBackend<IS_DESCENDING, KeyT, TestFoo>               (h_keys, num_items, num_segments, h_segment_offsets, begin_bit, end_bit, h_reference_keys, h_reference_ranks);
-
-    // Cleanup
-
-    if (h_reference_ranks) delete[] h_reference_ranks;
-    if (h_reference_keys) delete[] h_reference_keys;
-}
-
-
-
-/**
- * Test ascending/descending
- */
-template <typename KeyT>
-void TestDirection(
-    KeyT    *h_keys,
-    int     num_items,
-    int     num_segments,
-    int     *h_segment_offsets,
-    int     begin_bit,
-    int     end_bit)
-{
-    TestValueTypes<true>(h_keys, num_items, num_segments, h_segment_offsets, begin_bit, end_bit);
-    TestValueTypes<false>(h_keys, num_items, num_segments, h_segment_offsets, begin_bit, end_bit);
-}
-
-
-/**
- * Test different bit ranges
- */
-template <typename KeyT>
-void TestBits(
-    KeyT    *h_keys,
-    int     num_items,
-    int     num_segments,
-    int     *h_segment_offsets)
-{
-    // Don't test partial-word sorting for fp or signed types (the bit-flipping techniques get in the way)
-    if (Traits<KeyT>::CATEGORY == UNSIGNED_INTEGER)
-    {
-        // Partial bits
-        int begin_bit = 1;
-        int end_bit = (sizeof(KeyT) * 8) - 1;
-        printf("Testing key bits [%d,%d)\n", begin_bit, end_bit); fflush(stdout);
-        TestDirection(h_keys, num_items, num_segments, h_segment_offsets, begin_bit, end_bit);
-
-        // Across subword boundaries
-        int mid_bit = sizeof(KeyT) * 4;
-        printf("Testing key bits [%d,%d)\n", mid_bit - 1, mid_bit + 1); fflush(stdout);
-        TestDirection(h_keys, num_items, num_segments, h_segment_offsets, mid_bit - 1, mid_bit + 1);
-    }
-
-    printf("Testing key bits [%d,%d)\n", 0, int(sizeof(KeyT)) * 8); fflush(stdout);
-    TestDirection(h_keys, num_items, num_segments, h_segment_offsets, 0, sizeof(KeyT) * 8);
-}
-
-
-/**
- * Test different segment compositions
- */
-template <typename KeyT>
-void TestSegments(
-    KeyT    *h_keys,
-    int     num_items,
-    int     max_segments)
-{
-    int *h_segment_offsets = new int[max_segments + 1];
-
-    for (int num_segments = max_segments; num_segments > 1; num_segments = (num_segments + 32 - 1) / 32)
-    {
-        if (num_items / num_segments < 128 * 1000) {
-            // Right now we assign a single thread block to each segment, so lets keep it to under 128K items per segment
-            InitializeSegments(num_items, num_segments, h_segment_offsets);
-            TestBits(h_keys, num_items, num_segments, h_segment_offsets);
-        }
-    }
-
-    if (num_items < 128 * 1000) {
-        // Right now we assign a single thread block to each segment, so lets keep it to under 128K items per segment
-        InitializeSegments(num_items, 1, h_segment_offsets);
-        TestBits(h_keys, num_items, 1, h_segment_offsets);
-    }
-
-    if (h_segment_offsets) delete[] h_segment_offsets;
-}
-
-
-/**
- * Test different (sub)lengths and number of segments
- */
-template <typename KeyT>
-void TestSizes(
-    KeyT    *h_keys,
-    int     max_items,
-    int     max_segments)
-{
-    for (int num_items = max_items; num_items > 1; num_items = (num_items + 32 - 1) / 32)
-    {
-        TestSegments(h_keys, num_items, max_segments);
-    }
-    TestSegments(h_keys, 1, max_segments);
-}
-
-
-/**
- * Test key sampling distributions
- */
-template <typename KeyT>
-void TestGen(
-    int             max_items,
-    int             max_segments,
-    const char      *type_string)
-{
-    int ptx_version;
-    CubDebugExit(PtxVersion(ptx_version));
-
-    if (max_items < 0)
-        max_items = (ptx_version > 100) ? 9000003 : max_items = 5000003;
-
-    if (max_segments < 0)
-        max_segments = 5003;
-
-    KeyT *h_keys = new KeyT[max_items];
-
-    for (int entropy_reduction = 0; entropy_reduction <= 6; entropy_reduction += 3)
-    {
-        printf("\nTesting random %s keys with entropy reduction factor %d\n", type_string, entropy_reduction); fflush(stdout);
-        InitializeKeyBits(RANDOM, h_keys, max_items, entropy_reduction);
-        TestSizes(h_keys, max_items, max_segments);
-    }
-
-    printf("\nTesting uniform %s keys\n", type_string); fflush(stdout);
-    InitializeKeyBits(UNIFORM, h_keys, max_items, 0);
-    TestSizes(h_keys, max_items, max_segments);
-
-    printf("\nTesting natural number %s keys\n", type_string); fflush(stdout);
-    InitializeKeyBits(INTEGER_SEED, h_keys, max_items, 0);
-    TestSizes(h_keys, max_items, max_segments);
-
-    if (h_keys) delete[] h_keys;
-}
-
-
-//---------------------------------------------------------------------
-// Simple test
-//---------------------------------------------------------------------
-
-template <
-    Backend     BACKEND,
-    typename    KeyT,
-    typename    ValueT,
-    bool        IS_DESCENDING>
-void Test(
-    int         num_items,
-    int         num_segments,
-    GenMode     gen_mode,
-    int         entropy_reduction,
-    int         begin_bit,
-    int         end_bit,
-    const char  *type_string)
-{
-    const bool KEYS_ONLY = Equals<ValueT, NullType>::VALUE;
-
-    KeyT    *h_keys             = new KeyT[num_items];
-    int     *h_reference_ranks  = NULL;
-    KeyT    *h_reference_keys   = NULL;
-    ValueT  *h_values           = NULL;
-    ValueT  *h_reference_values = NULL;
-    int     *h_segment_offsets  = new int[num_segments + 1];
-
-    if (end_bit < 0)
-        end_bit = sizeof(KeyT) * 8;
-
-    InitializeKeyBits(gen_mode, h_keys, num_items, entropy_reduction);
-    InitializeSegments(num_items, num_segments, h_segment_offsets);
-    InitializeSolution<IS_DESCENDING>(
-        h_keys, num_items, num_segments, h_segment_offsets,
-        begin_bit, end_bit, h_reference_ranks, h_reference_keys);
-
-    if (!KEYS_ONLY)
-    {
-        h_values            = new ValueT[num_items];
-        h_reference_values  = new ValueT[num_items];
-
-        for (int i = 0; i < num_items; ++i)
-        {
-            InitValue(INTEGER_SEED, h_values[i], i);
-            InitValue(INTEGER_SEED, h_reference_values[i], h_reference_ranks[i]);
-        }
-    }
-    if (h_reference_ranks) delete[] h_reference_ranks;
-
-    printf("\nTesting bits [%d,%d) of %s keys with gen-mode %d\n", begin_bit, end_bit, type_string, gen_mode); fflush(stdout);
-    Test<BACKEND, IS_DESCENDING>(
-        h_keys, h_values,
-        num_items, num_segments, h_segment_offsets,
-        begin_bit, end_bit, h_reference_keys, h_reference_values);
-
-    if (h_keys)             delete[] h_keys;
-    if (h_reference_keys)   delete[] h_reference_keys;
-    if (h_values)           delete[] h_values;
-    if (h_reference_values) delete[] h_reference_values;
-    if (h_segment_offsets)  delete[] h_segment_offsets;
-}
-
-
-
-//---------------------------------------------------------------------
-// Main
-//---------------------------------------------------------------------
-
-/**
- * Main
- */
-int main(int argc, char** argv)
-{
-    int bits = -1;
-    int num_items = -1;
-    int num_segments = -1;
-    int entropy_reduction = 0;
-
-    // Initialize command line
-    CommandLineArgs args(argc, argv);
-    g_verbose = args.CheckCmdLineFlag("v");
-    args.GetCmdLineArgument("n", num_items);
-    args.GetCmdLineArgument("s", num_segments);
-    args.GetCmdLineArgument("i", g_timing_iterations);
-    args.GetCmdLineArgument("repeat", g_repeat);
-    args.GetCmdLineArgument("bits", bits);
-    args.GetCmdLineArgument("entropy", entropy_reduction);
-
-    // Print usage
-    if (args.CheckCmdLineFlag("help"))
-    {
-        printf("%s "
-            "[--bits=<valid key bits>]"
-            "[--n=<input items> "
-            "[--s=<num segments> "
-            "[--i=<timing iterations> "
-            "[--device=<device-id>] "
-            "[--repeat=<repetitions of entire test suite>]"
-            "[--v] "
-            "[--entropy=<entropy-reduction factor (default 0)>]"
-            "\n", argv[0]);
-        exit(0);
-    }
-
-    // Initialize device
-    CubDebugExit(args.DeviceInit());
-
-    // Get ptx version
-    int ptx_version;
-    CubDebugExit(PtxVersion(ptx_version));
-
-#ifdef QUICKER_TEST
-
-    enum {
-        IS_DESCENDING   = false
-    };
-
-    // Compile/run basic CUB test
-    if (num_items < 0)      num_items       = 48000000;
-    if (num_segments < 0)   num_segments    = 5000;
-
-
-    Test<CUB_SEGMENTED, unsigned int,       NullType, IS_DESCENDING>(       num_items, num_segments,    RANDOM, entropy_reduction, 0, bits, CUB_TYPE_STRING(unsigned int));
-
-    Test<CUB,           unsigned int,       NullType, IS_DESCENDING>(       num_items, 1,               RANDOM, entropy_reduction, 0, bits, CUB_TYPE_STRING(unsigned int));
-    Test<CUB,           unsigned long long, NullType, IS_DESCENDING>(       num_items, 1,               RANDOM, entropy_reduction, 0, bits, CUB_TYPE_STRING(unsigned long long));
-
-    Test<CUB,           unsigned int,       unsigned int, IS_DESCENDING>(   num_items, 1,               RANDOM, entropy_reduction, 0, bits, CUB_TYPE_STRING(unsigned int));
-    Test<CUB,           unsigned long long, unsigned int, IS_DESCENDING>(   num_items, 1,               RANDOM, entropy_reduction, 0, bits, CUB_TYPE_STRING(unsigned long long));
-
-#elif defined(QUICK_TEST)
-
-    // Compile/run quick tests
-    if (num_items < 0)      num_items       = 48000000;
-    if (num_segments < 0)   num_segments    = 5000;
-
-    // Compare CUB and thrust on 32b keys-only
-    Test<CUB, unsigned int, NullType, false> (                      num_items, 1, RANDOM, entropy_reduction, 0, bits, CUB_TYPE_STRING(unsigned int));
-    Test<THRUST, unsigned int, NullType, false> (                   num_items, 1, RANDOM, entropy_reduction, 0, bits, CUB_TYPE_STRING(unsigned int));
-
-    // Compare CUB and thrust on 64b keys-only
-    Test<CUB, unsigned long long, NullType, false> (                num_items, 1, RANDOM, entropy_reduction, 0, bits, CUB_TYPE_STRING(unsigned long long));
-    Test<THRUST, unsigned long long, NullType, false> (             num_items, 1, RANDOM, entropy_reduction, 0, bits, CUB_TYPE_STRING(unsigned long long));
-
-
-    // Compare CUB and thrust on 32b key-value pairs
-    Test<CUB, unsigned int, unsigned int, false> (                  num_items, 1, RANDOM, entropy_reduction, 0, bits, CUB_TYPE_STRING(unsigned int));
-    Test<THRUST, unsigned int, unsigned int, false> (               num_items, 1, RANDOM, entropy_reduction, 0, bits, CUB_TYPE_STRING(unsigned int));
-
-    // Compare CUB and thrust on 64b key-value pairs
-    Test<CUB, unsigned long long, unsigned long long, false> (      num_items, 1, RANDOM, entropy_reduction, 0, bits, CUB_TYPE_STRING(unsigned long long));
-    Test<THRUST, unsigned long long, unsigned long long, false> (   num_items, 1, RANDOM, entropy_reduction, 0, bits, CUB_TYPE_STRING(unsigned long long));
-
-
-#else
-
-    // Compile/run thorough tests
-    for (int i = 0; i <= g_repeat; ++i)
-    {
-        TestGen<char>                 (num_items, num_segments, CUB_TYPE_STRING(char));
-        TestGen<signed char>          (num_items, num_segments, CUB_TYPE_STRING(signed char));
-        TestGen<unsigned char>        (num_items, num_segments, CUB_TYPE_STRING(unsigned char));
-
-        TestGen<short>                (num_items, num_segments, CUB_TYPE_STRING(short));
-        TestGen<unsigned short>       (num_items, num_segments, CUB_TYPE_STRING(unsigned short));
-
-        TestGen<int>                  (num_items, num_segments, CUB_TYPE_STRING(int));
-        TestGen<unsigned int>         (num_items, num_segments, CUB_TYPE_STRING(unsigned int));
-
-        TestGen<long>                 (num_items, num_segments, CUB_TYPE_STRING(long));
-        TestGen<unsigned long>        (num_items, num_segments, CUB_TYPE_STRING(unsigned long));
-
-        TestGen<long long>            (num_items, num_segments, CUB_TYPE_STRING(long long));
-        TestGen<unsigned long long>   (num_items, num_segments, CUB_TYPE_STRING(unsigned long long));
-
-        TestGen<float>                (num_items, num_segments, CUB_TYPE_STRING(float));
-
-        if (ptx_version > 120)                          // Don't check doubles on PTX120 or below because they're down-converted
-            TestGen<double>           (num_items, num_segments, CUB_TYPE_STRING(double));
-
-    }
-
-#endif
-
-    return 0;
-}
-
-
->>>>>>> 23e007ac
+}