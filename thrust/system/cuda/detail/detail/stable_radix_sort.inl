--- conflicted
+++ resolved
@@ -131,7 +131,6 @@
                        RandomAccessIterator first,
                        RandomAccessIterator last)
 {
-<<<<<<< HEAD
   typedef typename thrust::iterator_value<RandomAccessIterator>::type K;
 
   // ensure data is properly aligned
@@ -154,7 +153,7 @@
   storage.d_from_alt_storage = thrust::raw_pointer_cast(&temp_from_alt[0]);
   
   // perform the sort
-  sorter.EnactSort(storage);
+  sorter.EnactSort(storage, stream(thrust::detail::derived_cast(exec)));
   
   // radix sort sometimes leaves results in the alternate buffers
   if(storage.using_alternate_storage)
@@ -164,43 +163,6 @@
     // since we've updated the data in first, aligned_data doesn't need to do it
     aligned_data.do_copy_back(false);
   }
-=======
-    typedef typename thrust::iterator_value<RandomAccessIterator>::type K;
-    
-    unsigned int num_elements = last - first;
-
-    // ensure data is properly aligned
-    if (!thrust::detail::util::is_aligned(thrust::raw_pointer_cast(&*first), 2*sizeof(K)))
-    {
-        thrust::detail::temporary_array<K, DerivedPolicy> aligned_keys(exec, first, last);
-        stable_radix_sort(exec, aligned_keys.begin(), aligned_keys.end());
-        thrust::copy(exec, aligned_keys.begin(), aligned_keys.end(), first);
-        return;
-    }
-    
-    thrust::system::cuda::detail::detail::b40c_thrust::RadixSortingEnactor<K> sorter(num_elements);
-    thrust::system::cuda::detail::detail::b40c_thrust::RadixSortStorage<K>    storage;
-    
-    // allocate temporary buffers
-    thrust::detail::temporary_array<K,    DerivedPolicy> temp_keys(exec, num_elements);
-    thrust::detail::temporary_array<int,  DerivedPolicy> temp_spine(exec, sorter.SpineElements());
-    thrust::detail::temporary_array<bool, DerivedPolicy> temp_from_alt(exec, 2);
-
-    // define storage
-    storage.d_keys             = thrust::raw_pointer_cast(&*first);
-    storage.d_alt_keys         = thrust::raw_pointer_cast(&temp_keys[0]);
-    storage.d_spine            = thrust::raw_pointer_cast(&temp_spine[0]);
-    storage.d_from_alt_storage = thrust::raw_pointer_cast(&temp_from_alt[0]);
-
-    // perform the sort
-    sorter.EnactSort(storage, stream(thrust::detail::derived_cast(exec)));
-    
-    // radix sort sometimes leaves results in the alternate buffers
-    if (storage.using_alternate_storage)
-    {
-        thrust::copy(exec, temp_keys.begin(), temp_keys.end(), first);
-    }
->>>>>>> cf50faa1
 }
 
 
@@ -224,7 +186,6 @@
                               RandomAccessIterator2 first2,
                               thrust::detail::true_type)
 {
-<<<<<<< HEAD
   typedef typename thrust::iterator_value<RandomAccessIterator1>::type K;
   typedef typename thrust::iterator_value<RandomAccessIterator2>::type V;
   
@@ -252,7 +213,7 @@
   storage.d_from_alt_storage = thrust::raw_pointer_cast(&temp_from_alt[0]);
   
   // perform the sort
-  sorter.EnactSort(storage);
+  sorter.EnactSort(storage, stream(thrust::detail::derived_cast(exec)));
   
   // radix sort sometimes leaves results in the alternate buffers
   if(storage.using_alternate_storage)
@@ -264,55 +225,6 @@
     aligned_keys.do_copy_back(false);
     aligned_values.do_copy_back(false);
   }
-=======
-    typedef typename thrust::iterator_value<RandomAccessIterator1>::type K;
-    typedef typename thrust::iterator_value<RandomAccessIterator2>::type V;
-    
-    unsigned int num_elements = last1 - first1;
-
-    // ensure data is properly aligned
-    if (!thrust::detail::util::is_aligned(thrust::raw_pointer_cast(&*first1), 2*sizeof(K)))
-    {
-        thrust::detail::temporary_array<K,DerivedPolicy> aligned_keys(exec, first1, last1);
-        stable_radix_sort_by_key(exec, aligned_keys.begin(), aligned_keys.end(), first2);
-        thrust::copy(exec, aligned_keys.begin(), aligned_keys.end(), first1);
-        return;
-    }
-    if (!thrust::detail::util::is_aligned(thrust::raw_pointer_cast(&*first2), 2*sizeof(V)))
-    {
-        thrust::detail::temporary_array<V,DerivedPolicy> aligned_values(exec, first2, first2 + num_elements);
-        stable_radix_sort_by_key(exec, first1, last1, aligned_values.begin());
-        thrust::copy(exec, aligned_values.begin(), aligned_values.end(), first2);
-        return;
-    }
-   
-    thrust::system::cuda::detail::detail::b40c_thrust::RadixSortingEnactor<K,V> sorter(num_elements);
-    thrust::system::cuda::detail::detail::b40c_thrust::RadixSortStorage<K,V>    storage;
-    
-    // allocate temporary buffers
-    thrust::detail::temporary_array<K,    DerivedPolicy> temp_keys(exec, num_elements);
-    thrust::detail::temporary_array<V,    DerivedPolicy> temp_values(exec, num_elements);
-    thrust::detail::temporary_array<int,  DerivedPolicy> temp_spine(exec, sorter.SpineElements());
-    thrust::detail::temporary_array<bool, DerivedPolicy> temp_from_alt(exec, 2);
-
-    // define storage
-    storage.d_keys             = thrust::raw_pointer_cast(&*first1);
-    storage.d_values           = thrust::raw_pointer_cast(&*first2);
-    storage.d_alt_keys         = thrust::raw_pointer_cast(&temp_keys[0]);
-    storage.d_alt_values       = thrust::raw_pointer_cast(&temp_values[0]);
-    storage.d_spine            = thrust::raw_pointer_cast(&temp_spine[0]);
-    storage.d_from_alt_storage = thrust::raw_pointer_cast(&temp_from_alt[0]);
-
-    // perform the sort
-    sorter.EnactSort(storage, stream(thrust::detail::derived_cast(exec)));
-    
-    // radix sort sometimes leaves results in the alternate buffers
-    if (storage.using_alternate_storage)
-    {
-        thrust::copy(exec, temp_keys.begin(),   temp_keys.end(),   first1);
-        thrust::copy(exec, temp_values.begin(), temp_values.end(), first2);
-    }
->>>>>>> cf50faa1
 }
 
 
