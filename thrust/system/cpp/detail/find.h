/*
 *  Copyright 2008-2011 NVIDIA Corporation
 *
 *  Licensed under the Apache License, Version 2.0 (the "License");
 *  you may not use this file except in compliance with the License.
 *  You may obtain a copy of the License at
 *
 *      http://www.apache.org/licenses/LICENSE-2.0
 *
 *  Unless required by applicable law or agreed to in writing, software
 *  distributed under the License is distributed on an "AS IS" BASIS,
 *  WITHOUT WARRANTIES OR CONDITIONS OF ANY KIND, either express or implied.
 *  See the License for the specific language governing permissions and
 *  limitations under the License.
 */


/*! \file find.h
 *  \brief C++ implementation of find_if. 
 */

#pragma once

#include <thrust/detail/config.h>
<<<<<<< HEAD
#include <thrust/iterator/iterator_traits.h>
#include <thrust/detail/wrapped_function.h>
=======
>>>>>>> 85c13d7f
#include <thrust/system/cpp/detail/tag.h>
#include <thrust/system/detail/internal/scalar/find.h>

namespace thrust
{
namespace system
{
namespace cpp
{
namespace detail
{

template <typename InputIterator,
          typename Predicate>
InputIterator find_if(tag,
                      InputIterator first,
                      InputIterator last,
                      Predicate pred)
{
<<<<<<< HEAD
  // wrap pred
  thrust::detail::host_wrapped_unary_function<
    Predicate,
    typename thrust::iterator_reference<InputIterator>::type,
    bool
  > wrapped_pred(pred);

  while(first != last)
  {
    if (wrapped_pred(*first))
      return first;

    ++first;
  }

  // return first so zip_iterator works correctly
  return first;
=======
  return thrust::system::detail::internal::scalar::find_if(first, last, pred);
>>>>>>> 85c13d7f
}

} // end namespace detail
} // end namespace cpp
} // end namespace system
} // end namespace thrust
<|MERGE_RESOLUTION|>--- conflicted
+++ resolved
@@ -22,11 +22,9 @@
 #pragma once
 
 #include <thrust/detail/config.h>
-<<<<<<< HEAD
+#include <thrust/detail/backend/dereference.h>
 #include <thrust/iterator/iterator_traits.h>
 #include <thrust/detail/wrapped_function.h>
-=======
->>>>>>> 85c13d7f
 #include <thrust/system/cpp/detail/tag.h>
 #include <thrust/system/detail/internal/scalar/find.h>
 
@@ -46,27 +44,7 @@
                       InputIterator last,
                       Predicate pred)
 {
-<<<<<<< HEAD
-  // wrap pred
-  thrust::detail::host_wrapped_unary_function<
-    Predicate,
-    typename thrust::iterator_reference<InputIterator>::type,
-    bool
-  > wrapped_pred(pred);
-
-  while(first != last)
-  {
-    if (wrapped_pred(*first))
-      return first;
-
-    ++first;
-  }
-
-  // return first so zip_iterator works correctly
-  return first;
-=======
   return thrust::system::detail::internal::scalar::find_if(first, last, pred);
->>>>>>> 85c13d7f
 }
 
 } // end namespace detail
