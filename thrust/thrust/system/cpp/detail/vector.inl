/*
 *  Copyright 2008-2013 NVIDIA Corporation
 *
 *  Licensed under the Apache License, Version 2.0 (the "License");
 *  you may not use this file except in compliance with the License.
 *  You may obtain a copy of the License at
 *
 *      http://www.apache.org/licenses/LICENSE-2.0
 *
 *  Unless required by applicable law or agreed to in writing, software
 *  distributed under the License is distributed on an "AS IS" BASIS,
 *  WITHOUT WARRANTIES OR CONDITIONS OF ANY KIND, either express or implied.
 *  See the License for the specific language governing permissions and
 *  limitations under the License.
 */

#pragma once

#include <thrust/detail/config.h>

#if defined(_CCCL_COMPILER_NVHPC) && defined(_CCCL_USE_IMPLICIT_SYSTEM_DEADER)
#pragma GCC system_header
#else // ^^^ _CCCL_COMPILER_NVHPC ^^^ / vvv !_CCCL_COMPILER_NVHPC vvv
_CCCL_IMPLICIT_SYSTEM_HEADER
#endif // !_CCCL_COMPILER_NVHPC
#include <thrust/system/cpp/vector.h>
#include <utility>

THRUST_NAMESPACE_BEGIN
namespace system
{
namespace cpp
{

template<typename T, typename Allocator>
  vector<T,Allocator>
    ::vector()
      : super_t()
{}

template<typename T, typename Allocator>
  vector<T,Allocator>
    ::vector(size_type n)
      : super_t(n)
{}

template<typename T, typename Allocator>
  vector<T,Allocator>
    ::vector(size_type n, const value_type &value)
      : super_t(n,value)
{}

template<typename T, typename Allocator>
  vector<T,Allocator>
    ::vector(const vector &x)
      : super_t(x)
{}

  template<typename T, typename Allocator>
    vector<T,Allocator>
      ::vector(vector &&x)
        : super_t(std::move(x))
  {}

template<typename T, typename Allocator>
  template<typename OtherT, typename OtherAllocator>
    vector<T,Allocator>
      ::vector(const thrust::detail::vector_base<OtherT,OtherAllocator> &x)
        : super_t(x)
{}

template<typename T, typename Allocator>
  template<typename OtherT, typename OtherAllocator>
    vector<T,Allocator>
      ::vector(const std::vector<OtherT,OtherAllocator> &x)
        : super_t(x)
{}

template<typename T, typename Allocator>
  template<typename InputIterator>
    vector<T,Allocator>
      ::vector(InputIterator first, InputIterator last)
        : super_t(first,last)
{}

template<typename T, typename Allocator>
  vector<T,Allocator> &
    vector<T,Allocator>
      ::operator=(const vector &x)
{
  super_t::operator=(x);
  return *this;
}
  template<typename T, typename Allocator>
    vector<T,Allocator> &
      vector<T,Allocator>
        ::operator=(vector &&x)
  {
    super_t::operator=(std::move(x));
    return *this;
  }
<<<<<<< HEAD
  
=======
#endif

>>>>>>> e6375bc8
  template<typename T, typename Allocator>
    vector<T,Allocator>
      ::vector(std::initializer_list<T> il)
        : super_t(il)
  {}

  template<typename T, typename Allocator>
    vector<T,Allocator>
      ::vector(std::initializer_list<T> il, const Allocator& alloc)
        : super_t(il, alloc)
  {}

  template<typename T, typename Allocator>
    vector<T,Allocator> &
      vector<T,Allocator>
        ::operator=(std::initializer_list<T> il)
  {
    super_t::operator=(il);
    return *this;
  }

template<typename T, typename Allocator>
  template<typename OtherT, typename OtherAllocator>
    vector<T,Allocator> &
      vector<T,Allocator>
        ::operator=(const std::vector<OtherT,OtherAllocator> &x)
{
  super_t::operator=(x);
  return *this;
}

template<typename T, typename Allocator>
  template<typename OtherT, typename OtherAllocator>
    vector<T,Allocator> &
      vector<T,Allocator>
        ::operator=(const thrust::detail::vector_base<OtherT,OtherAllocator> &x)
{
  super_t::operator=(x);
  return *this;
}

} // end cpp
} // end system
THRUST_NAMESPACE_END
<|MERGE_RESOLUTION|>--- conflicted
+++ resolved
@@ -56,11 +56,13 @@
       : super_t(x)
 {}
 
+#if THRUST_CPP_DIALECT >= 2011
   template<typename T, typename Allocator>
     vector<T,Allocator>
       ::vector(vector &&x)
         : super_t(std::move(x))
   {}
+#endif
 
 template<typename T, typename Allocator>
   template<typename OtherT, typename OtherAllocator>
@@ -91,6 +93,8 @@
   super_t::operator=(x);
   return *this;
 }
+
+#if THRUST_CPP_DIALECT >= 2011
   template<typename T, typename Allocator>
     vector<T,Allocator> &
       vector<T,Allocator>
@@ -99,12 +103,8 @@
     super_t::operator=(std::move(x));
     return *this;
   }
-<<<<<<< HEAD
-  
-=======
 #endif
 
->>>>>>> e6375bc8
   template<typename T, typename Allocator>
     vector<T,Allocator>
       ::vector(std::initializer_list<T> il)
@@ -148,4 +148,4 @@
 
 } // end cpp
 } // end system
-THRUST_NAMESPACE_END
+THRUST_NAMESPACE_END