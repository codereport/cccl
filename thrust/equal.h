--- conflicted
+++ resolved
@@ -28,17 +28,6 @@
 {
 
 
-<<<<<<< HEAD
-=======
-template<typename DerivedPolicy, typename InputIterator1, typename InputIterator2>
-bool equal(const thrust::detail::execution_policy_base<DerivedPolicy> &exec, InputIterator1 first1, InputIterator1 last1, InputIterator2 first2);
-
-
-template<typename DerivedPolicy, typename InputIterator1, typename InputIterator2, typename BinaryPredicate>
-bool equal(const thrust::detail::execution_policy_base<DerivedPolicy> &exec, InputIterator1 first1, InputIterator1 last1, InputIterator2 first2, BinaryPredicate binary_pred);
-
-
->>>>>>> 00fc83cb
 /*! \addtogroup reductions
  *  \{
  *  \addtogroup comparisons
@@ -54,15 +43,15 @@
  *  This version of \p equal returns \c true if and only if for every
  *  iterator \c i in <tt>[first1, last1)</tt>, <tt>*i == *(first2 + (i - first1))</tt>.
  *
- *  The algorithm's execution is parallelized as determined by \p system.
- *
- *  \param system The execution policy to use for parallelization.
- *  \param first1 The beginning of the first sequence.
- *  \param last1  The end of the first sequence.
- *  \param first2 The beginning of the second sequence.
- *  \return \c true, if the sequences are equal; \c false, otherwise.
- *
- *  \tparam System A Thrust backend system.
+ *  The algorithm's execution is parallelized as determined by \p exec.
+ *
+ *  \param exec The execution policy to use for parallelization.
+ *  \param first1 The beginning of the first sequence.
+ *  \param last1  The end of the first sequence.
+ *  \param first2 The beginning of the second sequence.
+ *  \return \c true, if the sequences are equal; \c false, otherwise.
+ *
+ *  \tparam DerivedPolicy The name of the derived execution policy.
  *  \tparam InputIterator1 is a model of <a href="http://www.sgi.com/tech/stl/InputIterator.html">Input Iterator</a>,
  *          and \p InputIterator1's \c value_type is a model of <a href="http://www.sgi.com/tech/stl/EqualityComparable.html">Equality Comparable</a>,
  *          and \p InputIterator1's \c value_type can be compared for equality with \c InputIterator2's \c value_type.
@@ -86,8 +75,8 @@
  *
  *  \see http://www.sgi.com/tech/stl/equal.html
  */
-template<typename System, typename InputIterator1, typename InputIterator2>
-bool equal(const thrust::detail::dispatchable_base<System> &system, InputIterator1 first1, InputIterator1 last1, InputIterator2 first2);
+template<typename DerivedPolicy, typename InputIterator1, typename InputIterator2>
+bool equal(const thrust::detail::execution_policy_base<DerivedPolicy> &exec, InputIterator1 first1, InputIterator1 last1, InputIterator2 first2);
 
 
 /*! \p equal returns \c true if the two ranges <tt>[first1, last1)</tt>
@@ -138,16 +127,16 @@
  *  iterator \c i in <tt>[first1, last1)</tt>,
  *  <tt>binary_pred(*i, *(first2 + (i - first1)))</tt> is \c true.
  *
- *  The algorithm's execution is parallelized as determined by \p thrust::host.
- *
- *  \param system The execution policy to use for parallelization.
+ *  The algorithm's execution is parallelized as determined by \p exec.
+ *
+ *  \param exec The execution policy to use for parallelization.
  *  \param first1 The beginning of the first sequence.
  *  \param last1  The end of the first sequence.
  *  \param first2 The beginning of the second sequence.
  *  \param binary_pred Binary predicate used to test element equality.
  *  \return \c true, if the sequences are equal; \c false, otherwise.
  *
- *  \tparam System A Thrust backend system.
+ *  \tparam DerivedPolicy The name of the derived execution policy.
  *  \tparam InputIterator1 is a model of <a href="http://www.sgi.com/tech/stl/InputIterator.html">Input Iterator</a>,
  *          and \p InputIterator1's \c value_type is convertible to \p BinaryPredicate's \c first_argument_type.
  *  \tparam InputIterator2 is a model of <a href="http://www.sgi.com/tech/stl/InputIterator.html">Input Iterator</a>,
@@ -179,8 +168,8 @@
  *
  *  \see http://www.sgi.com/tech/stl/equal.html
  */
-template<typename System, typename InputIterator1, typename InputIterator2, typename BinaryPredicate>
-bool equal(const thrust::detail::dispatchable_base<System> &system, InputIterator1 first1, InputIterator1 last1, InputIterator2 first2, BinaryPredicate binary_pred);
+template<typename DerivedPolicy, typename InputIterator1, typename InputIterator2, typename BinaryPredicate>
+bool equal(const thrust::detail::execution_policy_base<DerivedPolicy> &exec, InputIterator1 first1, InputIterator1 last1, InputIterator2 first2, BinaryPredicate binary_pred);
 
 
 /*! \p equal returns \c true if the two ranges <tt>[first1, last1)</tt>
