// -*- C++ -*-
//===----------------------------------------------------------------------===//
//
// Part of the LLVM Project, under the Apache License v2.0 with LLVM Exceptions.
// See https://llvm.org/LICENSE.txt for license information.
// SPDX-License-Identifier: Apache-2.0 WITH LLVM-exception
// SPDX-FileCopyrightText: Copyright (c) 2023 NVIDIA CORPORATION & AFFILIATES.
//
//===----------------------------------------------------------------------===//

#ifndef _LIBCUDACXX___CUDA_BARRIER_H
#define _LIBCUDACXX___CUDA_BARRIER_H

#ifndef __cuda_std__
#error "<__cuda/barrier> should only be included in from <cuda/std/barrier>"
#endif // __cuda_std__

#if defined(__CUDA_MINIMUM_ARCH__) && __CUDA_MINIMUM_ARCH__ < 700
#  error "CUDA synchronization primitives are only supported for sm_70 and up."
#endif

#if defined(_CCCL_IMPLICIT_SYSTEM_HEADER_GCC)
#  pragma GCC system_header
#elif defined(_CCCL_IMPLICIT_SYSTEM_HEADER_CLANG)
#  pragma clang system_header
#elif defined(_CCCL_IMPLICIT_SYSTEM_HEADER_MSVC)
#  pragma system_header
#endif // no system header

#include "../cstdlib"                // _LIBCUDACXX_UNREACHABLE
#include "../__type_traits/void_t.h" // _CUDA_VSTD::__void_t
#include "../__cuda/ptx.h"           // cuda::ptx::*

#if defined(_LIBCUDACXX_COMPILER_NVRTC)
#define _LIBCUDACXX_OFFSET_IS_ZERO(type, member) !(&(((type *)0)->member))
#else
#define _LIBCUDACXX_OFFSET_IS_ZERO(type, member) !offsetof(type, member)
#endif

_LIBCUDACXX_BEGIN_NAMESPACE_CUDA

// foward declaration required for memcpy_async, pipeline "sync" defined here
template<thread_scope _Scope>
class pipeline;

template<_CUDA_VSTD::size_t _Alignment>
struct aligned_size_t {
    static constexpr _CUDA_VSTD::size_t align = _Alignment;
    _CUDA_VSTD::size_t value;
    _LIBCUDACXX_INLINE_VISIBILITY
    explicit aligned_size_t(size_t __s) : value(__s) { }
    _LIBCUDACXX_INLINE_VISIBILITY
    operator size_t() const { return value; }
};

// Type only used for logging purpose
enum async_contract_fulfillment
{
    none,
    async
};

// __completion_mechanism allows memcpy_async to report back what completion
// mechanism it used. This is necessary to determine in which way to synchronize
// the memcpy_async with a sync object (barrier or pipeline).
//
// In addition, we use this enum to create bit flags so that calling functions
// can specify which completion mechanisms can be used (__sync is always
// allowed).
enum class __completion_mechanism {
    __sync                 = 0,
    __mbarrier_complete_tx = 1 << 0, // Use powers of two here to support the
    __async_group          = 1 << 1, // bit flag use case
    __async_bulk_group     = 1 << 2,
};

template<thread_scope _Sco, class _CompletionF = _CUDA_VSTD::__empty_completion>
class barrier : public _CUDA_VSTD::__barrier_base<_CompletionF, _Sco> {
public:
    barrier() = default;

    barrier(const barrier &) = delete;
    barrier & operator=(const barrier &) = delete;

    _LIBCUDACXX_INLINE_VISIBILITY constexpr
    barrier(_CUDA_VSTD::ptrdiff_t __expected, _CompletionF __completion = _CompletionF())
        : _CUDA_VSTD::__barrier_base<_CompletionF, _Sco>(__expected, __completion) {
    }

    _LIBCUDACXX_INLINE_VISIBILITY
    friend void init(barrier * __b, _CUDA_VSTD::ptrdiff_t __expected) {
        _LIBCUDACXX_DEBUG_ASSERT(__expected >= 0, "Cannot initialize barrier with negative arrival count");
        new (__b) barrier(__expected);
    }

    _LIBCUDACXX_INLINE_VISIBILITY
    friend void init(barrier * __b, _CUDA_VSTD::ptrdiff_t __expected, _CompletionF __completion) {
        _LIBCUDACXX_DEBUG_ASSERT(__expected >= 0, "Cannot initialize barrier with negative arrival count");
        new (__b) barrier(__expected, __completion);
    }
};

struct __block_scope_barrier_base {};

_LIBCUDACXX_END_NAMESPACE_CUDA

_LIBCUDACXX_BEGIN_NAMESPACE_CUDA_DEVICE

_LIBCUDACXX_DEVICE
inline _CUDA_VSTD::uint64_t * barrier_native_handle(barrier<thread_scope_block> & b);

_LIBCUDACXX_END_NAMESPACE_CUDA_DEVICE

_LIBCUDACXX_BEGIN_NAMESPACE_CUDA

template<>
class barrier<thread_scope_block, _CUDA_VSTD::__empty_completion> : public __block_scope_barrier_base {
    using __barrier_base = _CUDA_VSTD::__barrier_base<_CUDA_VSTD::__empty_completion, (int)thread_scope_block>;
    __barrier_base __barrier;

    _LIBCUDACXX_DEVICE
    friend inline _CUDA_VSTD::uint64_t * device::_LIBCUDACXX_ABI_NAMESPACE::barrier_native_handle(barrier<thread_scope_block> & b);

template<typename _Barrier>
friend class _CUDA_VSTD::__barrier_poll_tester_phase;
template<typename _Barrier>
friend class _CUDA_VSTD::__barrier_poll_tester_parity;

public:
    using arrival_token = typename __barrier_base::arrival_token;
    barrier() = default;

    barrier(const barrier &) = delete;
    barrier & operator=(const barrier &) = delete;

    _LIBCUDACXX_INLINE_VISIBILITY
    barrier(_CUDA_VSTD::ptrdiff_t __expected, _CUDA_VSTD::__empty_completion __completion = _CUDA_VSTD::__empty_completion()) {
        static_assert(_LIBCUDACXX_OFFSET_IS_ZERO(barrier<thread_scope_block>, __barrier), "fatal error: bad barrier layout");
        init(this, __expected, __completion);
    }

    _LIBCUDACXX_INLINE_VISIBILITY
    ~barrier() {
        NV_DISPATCH_TARGET(
            NV_PROVIDES_SM_90, (
                if (__isShared(&__barrier)) {
                    asm volatile ("mbarrier.inval.shared.b64 [%0];"
                        :: "r"(static_cast<_CUDA_VSTD::uint32_t>(__cvta_generic_to_shared(&__barrier)))
                        : "memory");
                }
                else if (__isClusterShared(&__barrier)) {
                    __trap();
                }
            ), NV_PROVIDES_SM_80, (
                if (__isShared(&__barrier)) {
                    asm volatile ("mbarrier.inval.shared.b64 [%0];"
                        :: "r"(static_cast<_CUDA_VSTD::uint32_t>(__cvta_generic_to_shared(&__barrier)))
                        : "memory");
                }
            )
        )
    }

    _LIBCUDACXX_INLINE_VISIBILITY
    friend void init(barrier * __b, _CUDA_VSTD::ptrdiff_t __expected, _CUDA_VSTD::__empty_completion __completion = _CUDA_VSTD::__empty_completion()) {
        NV_DISPATCH_TARGET(
            NV_PROVIDES_SM_90, (
                if (__isShared(&__b->__barrier)) {
                    asm volatile ("mbarrier.init.shared.b64 [%0], %1;"
                        :: "r"(static_cast<_CUDA_VSTD::uint32_t>(__cvta_generic_to_shared(&__b->__barrier))),
                            "r"(static_cast<_CUDA_VSTD::uint32_t>(__expected))
                        : "memory");
                }
                else if (__isClusterShared(&__b->__barrier))
                {
                    __trap();
                }
                else
                {
                    new (&__b->__barrier) __barrier_base(__expected);
                }
            ),
            NV_PROVIDES_SM_80, (
                if (__isShared(&__b->__barrier)) {
                    asm volatile ("mbarrier.init.shared.b64 [%0], %1;"
                        :: "r"(static_cast<_CUDA_VSTD::uint32_t>(__cvta_generic_to_shared(&__b->__barrier))),
                            "r"(static_cast<_CUDA_VSTD::uint32_t>(__expected))
                        : "memory");
                }
                else
                {
                    new (&__b->__barrier) __barrier_base(__expected);
                }
            ), NV_ANY_TARGET, (
                new (&__b->__barrier) __barrier_base(__expected);
            )
        )
    }

    _LIBCUDACXX_NODISCARD_ATTRIBUTE _LIBCUDACXX_INLINE_VISIBILITY
    arrival_token arrive(_CUDA_VSTD::ptrdiff_t __update = 1) {
        _LIBCUDACXX_DEBUG_ASSERT(__update >= 0, "Arrival count update must be non-negative.");
        arrival_token __token = {};
        NV_DISPATCH_TARGET(
            NV_PROVIDES_SM_90, (
                if (!__isClusterShared(&__barrier)) {
                    return __barrier.arrive(__update);
                }
                else if (!__isShared(&__barrier)) {
                    __trap();
                }
                // Cannot use cuda::device::barrier_native_handle here, as it is
                // only defined for block-scope barriers. This barrier may be a
                // non-block scoped barrier.
                auto __bh = reinterpret_cast<_CUDA_VSTD::uint64_t*>(&__barrier);
                __token = _CUDA_VPTX::mbarrier_arrive(__bh, __update);
            ), NV_PROVIDES_SM_80, (
                if (!__isShared(&__barrier)) {
                    return __barrier.arrive(__update);
                }
                auto __bh = reinterpret_cast<_CUDA_VSTD::uint64_t*>(&__barrier);
                // Need 2 instructions, can't finish barrier with arrive > 1
                if (__update > 1) {
                    _CUDA_VPTX::mbarrier_arrive_no_complete(__bh, __update - 1);
                }
                __token = _CUDA_VPTX::mbarrier_arrive( __bh);
            ), NV_IS_DEVICE, (
                if (!__isShared(&__barrier)) {
                    return __barrier.arrive(__update);
                }

                unsigned int __mask = __activemask();
                unsigned int __activeA = __match_any_sync(__mask, __update);
                unsigned int __activeB = __match_any_sync(__mask, reinterpret_cast<_CUDA_VSTD::uintptr_t>(&__barrier));
                unsigned int __active = __activeA & __activeB;
                int __inc = __popc(__active) * __update;

                unsigned __laneid;
                asm ("mov.u32 %0, %%laneid;" : "=r"(__laneid));
                int __leader = __ffs(__active) - 1;
                // All threads in mask synchronize here, establishing cummulativity to the __leader:
                __syncwarp(__mask);
                if(__leader == static_cast<int>(__laneid))
                {
                    __token = __barrier.arrive(__inc);
                }
                __token = __shfl_sync(__active, __token, __leader);
            ), NV_IS_HOST, (
                __token = __barrier.arrive(__update);
            )
        )
        return __token;
    }

private:

    _LIBCUDACXX_INLINE_VISIBILITY
    inline bool __test_wait_sm_80(arrival_token __token) const {
        int32_t __ready = 0;
        NV_DISPATCH_TARGET(
            NV_PROVIDES_SM_80, (
                asm volatile ("{\n\t"
                            ".reg .pred p;\n\t"
                            "mbarrier.test_wait.shared.b64 p, [%1], %2;\n\t"
                            "selp.b32 %0, 1, 0, p;\n\t"
                            "}"
                        : "=r"(__ready)
                        : "r"(static_cast<_CUDA_VSTD::uint32_t>(__cvta_generic_to_shared(&__barrier))),
                          "l"(__token)
                        : "memory");
            )
        )
        return __ready;
    }

    // Document de drop > uint32_t for __nanosec on public for APIs
    _LIBCUDACXX_INLINE_VISIBILITY
    bool __try_wait(arrival_token __token) const {
        NV_DISPATCH_TARGET(
            NV_PROVIDES_SM_90, (
                int32_t __ready = 0;
                if (!__isClusterShared(&__barrier)) {
                    return _CUDA_VSTD::__call_try_wait(__barrier, _CUDA_VSTD::move(__token));
                }
                else if (!__isShared(&__barrier)) {
                    __trap();
                }
                asm volatile ("{\n\t"
                        ".reg .pred p;\n\t"
                        "mbarrier.try_wait.shared.b64 p, [%1], %2;\n\t"
                        "selp.b32 %0, 1, 0, p;\n\t"
                        "}"
                    : "=r"(__ready)
                    : "r"(static_cast<_CUDA_VSTD::uint32_t>(__cvta_generic_to_shared(&__barrier))),
                    "l"(__token)
                    : "memory");
                return __ready;
            ), NV_PROVIDES_SM_80, (
                if (!__isShared(&__barrier)) {
                    return _CUDA_VSTD::__call_try_wait(__barrier, _CUDA_VSTD::move(__token));
                }
                return __test_wait_sm_80(__token);
            ), NV_ANY_TARGET, (
                    return _CUDA_VSTD::__call_try_wait(__barrier, _CUDA_VSTD::move(__token));
            )
        )
    }

    // Document de drop > uint32_t for __nanosec on public for APIs
    _LIBCUDACXX_INLINE_VISIBILITY
    bool __try_wait(arrival_token __token, _CUDA_VSTD::chrono::nanoseconds __nanosec) const {
        if (__nanosec.count() < 1) {
            return __try_wait(_CUDA_VSTD::move(__token));
        }

        NV_DISPATCH_TARGET(
            NV_PROVIDES_SM_90, (
                int32_t __ready = 0;
                if (!__isClusterShared(&__barrier)) {
                    return _CUDA_VSTD::__libcpp_thread_poll_with_backoff(
                        _CUDA_VSTD::__barrier_poll_tester_phase<barrier>(this, _CUDA_VSTD::move(__token)),
                        __nanosec);
                }
                else if (!__isShared(&__barrier)) {
                    __trap();
                }

                _CUDA_VSTD::chrono::high_resolution_clock::time_point const __start = _CUDA_VSTD::chrono::high_resolution_clock::now();
                _CUDA_VSTD::chrono::nanoseconds __elapsed;
                do {
                    const _CUDA_VSTD::uint32_t __wait_nsec = static_cast<_CUDA_VSTD::uint32_t>((__nanosec - __elapsed).count());
                    asm volatile ("{\n\t"
                            ".reg .pred p;\n\t"
                            "mbarrier.try_wait.shared.b64 p, [%1], %2, %3;\n\t"
                            "selp.b32 %0, 1, 0, p;\n\t"
                            "}"
                            : "=r"(__ready)
                            : "r"(static_cast<_CUDA_VSTD::uint32_t>(__cvta_generic_to_shared(&__barrier))),
                            "l"(__token)
                            "r"(__wait_nsec)
                            : "memory");
                    __elapsed = _CUDA_VSTD::chrono::high_resolution_clock::now() - __start;
                } while (!__ready && (__nanosec > __elapsed));
                return __ready;
            ), NV_PROVIDES_SM_80, (
                bool __ready = 0;
                if (!__isShared(&__barrier)) {
                    return _CUDA_VSTD::__libcpp_thread_poll_with_backoff(
                        _CUDA_VSTD::__barrier_poll_tester_phase<barrier>(this, _CUDA_VSTD::move(__token)),
                        __nanosec);
                }

                _CUDA_VSTD::chrono::high_resolution_clock::time_point const __start = _CUDA_VSTD::chrono::high_resolution_clock::now();
                do {
                    __ready = __test_wait_sm_80(__token);
                } while (!__ready &&
                        __nanosec > (_CUDA_VSTD::chrono::high_resolution_clock::now() - __start));
                return __ready;
            ), NV_ANY_TARGET, (
                return _CUDA_VSTD::__libcpp_thread_poll_with_backoff(
                        _CUDA_VSTD::__barrier_poll_tester_phase<barrier>(this, _CUDA_VSTD::move(__token)),
                        _CUDA_VSTD::chrono::nanoseconds(__nanosec));
            )
        )
    }

    _LIBCUDACXX_INLINE_VISIBILITY
    inline bool __test_wait_parity_sm_80(bool __phase_parity) const {
        uint16_t __ready = 0;
        NV_DISPATCH_TARGET(
            NV_PROVIDES_SM_80, (
                asm volatile ("{"
                    ".reg .pred %%p;"
                    "mbarrier.test_wait.parity.shared.b64 %%p, [%1], %2;"
                    "selp.u16 %0, 1, 0, %%p;"
                    "}"
                    : "=h"(__ready)
                    : "r"(static_cast<uint32_t>(__cvta_generic_to_shared(&__barrier))),
                        "r"(static_cast<uint32_t>(__phase_parity))
                    : "memory");
            )
        )
        return __ready;
    }

    _LIBCUDACXX_INLINE_VISIBILITY
    bool __try_wait_parity(bool __phase_parity)  const {
        NV_DISPATCH_TARGET(
            NV_PROVIDES_SM_90, (
                if (!__isClusterShared(&__barrier)) {
                    return _CUDA_VSTD::__call_try_wait_parity(__barrier, __phase_parity);
                }
                else if (!__isShared(&__barrier)) {
                    __trap();
                }
                int32_t __ready = 0;

                asm volatile ("{\n\t"
                        ".reg .pred p;\n\t"
                        "mbarrier.try_wait.parity.shared.b64 p, [%1], %2;\n\t"
                        "selp.b32 %0, 1, 0, p;\n\t"
                        "}"
                        : "=r"(__ready)
                        : "r"(static_cast<_CUDA_VSTD::uint32_t>(__cvta_generic_to_shared(&__barrier))),
                          "r"(static_cast<_CUDA_VSTD::uint32_t>(__phase_parity))
                        :);

                return __ready;
            ), NV_PROVIDES_SM_80, (
                if (!__isShared(&__barrier)) {
                    return _CUDA_VSTD::__call_try_wait_parity(__barrier, __phase_parity);
                }

                return __test_wait_parity_sm_80(__phase_parity);
            ), NV_ANY_TARGET, (
                return _CUDA_VSTD::__call_try_wait_parity(__barrier, __phase_parity);
            )
        )
    }

    _LIBCUDACXX_INLINE_VISIBILITY
    bool __try_wait_parity(bool __phase_parity, _CUDA_VSTD::chrono::nanoseconds __nanosec) const {
        if (__nanosec.count() < 1) {
            return __try_wait_parity(__phase_parity);
        }

        NV_DISPATCH_TARGET(
            NV_PROVIDES_SM_90, (
                int32_t __ready = 0;
                if (!__isClusterShared(&__barrier)) {
                    return _CUDA_VSTD::__libcpp_thread_poll_with_backoff(
                            _CUDA_VSTD::__barrier_poll_tester_parity<barrier>(this, __phase_parity),
                            __nanosec);
                }
                else if (!__isShared(&__barrier)) {
                    __trap();
                }

                _CUDA_VSTD::chrono::high_resolution_clock::time_point const __start = _CUDA_VSTD::chrono::high_resolution_clock::now();
                _CUDA_VSTD::chrono::nanoseconds __elapsed;
                do {
                    const _CUDA_VSTD::uint32_t __wait_nsec = static_cast<_CUDA_VSTD::uint32_t>((__nanosec - __elapsed).count());
                    asm volatile ("{\n\t"
                            ".reg .pred p;\n\t"
                            "mbarrier.try_wait.parity.shared.b64 p, [%1], %2, %3;\n\t"
                            "selp.b32 %0, 1, 0, p;\n\t"
                            "}"
                            : "=r"(__ready)
                            : "r"(static_cast<_CUDA_VSTD::uint32_t>(__cvta_generic_to_shared(&__barrier))),
                              "r"(static_cast<_CUDA_VSTD::uint32_t>(__phase_parity)),
                              "r"(__wait_nsec)
                            : "memory");
                    __elapsed = _CUDA_VSTD::chrono::high_resolution_clock::now() - __start;
                } while (!__ready && (__nanosec > __elapsed));

                return __ready;
            ), NV_PROVIDES_SM_80, (
                bool __ready = 0;
                if (!__isShared(&__barrier)) {
                    return _CUDA_VSTD::__libcpp_thread_poll_with_backoff(
                        _CUDA_VSTD::__barrier_poll_tester_parity<barrier>(this, __phase_parity),
                        __nanosec);
                }

                _CUDA_VSTD::chrono::high_resolution_clock::time_point const __start = _CUDA_VSTD::chrono::high_resolution_clock::now();
                do {
                    __ready = __test_wait_parity_sm_80(__phase_parity);
                } while (!__ready &&
                          __nanosec > (_CUDA_VSTD::chrono::high_resolution_clock::now() - __start));

                return __ready;
            ), NV_ANY_TARGET, (
                return _CUDA_VSTD::__libcpp_thread_poll_with_backoff(
                        _CUDA_VSTD::__barrier_poll_tester_parity<barrier>(this, __phase_parity),
                        __nanosec);
            )
        )
    }

public:
    _LIBCUDACXX_INLINE_VISIBILITY
    void wait(arrival_token && __phase) const {
        _CUDA_VSTD::__libcpp_thread_poll_with_backoff(_CUDA_VSTD::__barrier_poll_tester_phase<barrier>(this, _CUDA_VSTD::move(__phase)));
    }

    _LIBCUDACXX_INLINE_VISIBILITY
    void wait_parity(bool __phase_parity) const {
        _CUDA_VSTD::__libcpp_thread_poll_with_backoff(_CUDA_VSTD::__barrier_poll_tester_parity<barrier>(this, __phase_parity));
    }

    inline _LIBCUDACXX_INLINE_VISIBILITY
    void arrive_and_wait() {
        wait(arrive());
    }

    _LIBCUDACXX_INLINE_VISIBILITY
    void arrive_and_drop() {
        NV_DISPATCH_TARGET(
            NV_PROVIDES_SM_90, (
                if (!__isClusterShared(&__barrier)) {
                    return __barrier.arrive_and_drop();
                }
                else if (!__isShared(&__barrier)) {
                    __trap();
                }

                asm volatile ("mbarrier.arrive_drop.shared.b64 _, [%0];"
                    :: "r"(static_cast<_CUDA_VSTD::uint32_t>(__cvta_generic_to_shared(&__barrier)))
                    : "memory");
            ), NV_PROVIDES_SM_80, (
                // Fallback to slowpath on device
                if (!__isShared(&__barrier)) {
                    __barrier.arrive_and_drop();
                    return;
                }

                asm volatile ("mbarrier.arrive_drop.shared.b64 _, [%0];"
                    :: "r"(static_cast<_CUDA_VSTD::uint32_t>(__cvta_generic_to_shared(&__barrier)))
                    : "memory");
            ), NV_ANY_TARGET, (
                // Fallback to slowpath on device
                __barrier.arrive_and_drop();
            )
        )
    }

    _LIBCUDACXX_INLINE_VISIBILITY
    static constexpr ptrdiff_t max() noexcept {
        return (1 << 20) - 1;
    }

    template<class _Rep, class _Period>
    _LIBCUDACXX_NODISCARD_ATTRIBUTE _LIBCUDACXX_INLINE_VISIBILITY
    bool try_wait_for(arrival_token && __token, const _CUDA_VSTD::chrono::duration<_Rep, _Period>& __dur) {
        auto __nanosec = _CUDA_VSTD::chrono::duration_cast<_CUDA_VSTD::chrono::nanoseconds>(__dur);

        return __try_wait(_CUDA_VSTD::move(__token), __nanosec);
    }

    template<class _Clock, class _Duration>
    _LIBCUDACXX_NODISCARD_ATTRIBUTE _LIBCUDACXX_INLINE_VISIBILITY
    bool try_wait_until(arrival_token && __token, const _CUDA_VSTD::chrono::time_point<_Clock, _Duration>& __time) {
        return try_wait_for(_CUDA_VSTD::move(__token), (__time - _Clock::now()));
    }

    template<class _Rep, class _Period>
    _LIBCUDACXX_NODISCARD_ATTRIBUTE _LIBCUDACXX_INLINE_VISIBILITY
    bool try_wait_parity_for(bool __phase_parity, const _CUDA_VSTD::chrono::duration<_Rep, _Period>& __dur) {
        auto __nanosec = _CUDA_VSTD::chrono::duration_cast<_CUDA_VSTD::chrono::nanoseconds>(__dur);

        return __try_wait_parity(__phase_parity, __nanosec);
    }

    template<class _Clock, class _Duration>
    _LIBCUDACXX_NODISCARD_ATTRIBUTE _LIBCUDACXX_INLINE_VISIBILITY
    bool try_wait_parity_until(bool __phase_parity, const _CUDA_VSTD::chrono::time_point<_Clock, _Duration>& __time) {
        return try_wait_parity_for(__phase_parity, (__time - _Clock::now()));
    }
};

_LIBCUDACXX_END_NAMESPACE_CUDA

_LIBCUDACXX_BEGIN_NAMESPACE_CUDA_DEVICE

_LIBCUDACXX_DEVICE
inline _CUDA_VSTD::uint64_t * barrier_native_handle(barrier<thread_scope_block> & b) {
    return reinterpret_cast<_CUDA_VSTD::uint64_t *>(&b.__barrier);
}


// Hide arrive_tx when CUDA architecture is insufficient. Note the
// (!defined(__CUDA_MINIMUM_ARCH__)). This is required to make sure the function
// does not get removed by cudafe, which does not define __CUDA_MINIMUM_ARCH__.
#if (defined(__CUDA_MINIMUM_ARCH__) && 900 <= __CUDA_MINIMUM_ARCH__) || (!defined(__CUDA_MINIMUM_ARCH__))

_LIBCUDACXX_NODISCARD_ATTRIBUTE _LIBCUDACXX_DEVICE inline
barrier<thread_scope_block>::arrival_token barrier_arrive_tx(
    barrier<thread_scope_block> & __b,
    _CUDA_VSTD::ptrdiff_t __arrive_count_update,
    _CUDA_VSTD::ptrdiff_t __transaction_count_update) {

    _LIBCUDACXX_DEBUG_ASSERT(__isShared(barrier_native_handle(__b)), "Barrier must be located in local shared memory.");
    _LIBCUDACXX_DEBUG_ASSERT(1 <= __arrive_count_update, "Arrival count update must be at least one.");
    _LIBCUDACXX_DEBUG_ASSERT(__arrive_count_update <= (1 << 20) - 1, "Arrival count update cannot exceed 2^20 - 1.");
    _LIBCUDACXX_DEBUG_ASSERT(__transaction_count_update >= 0, "Transaction count update must be non-negative.");
    // https://docs.nvidia.com/cuda/parallel-thread-execution/index.html#contents-of-the-mbarrier-object
    _LIBCUDACXX_DEBUG_ASSERT(__transaction_count_update <= (1 << 20) - 1, "Transaction count update cannot exceed 2^20 - 1.");

    barrier<thread_scope_block>::arrival_token __token = {};
    NV_IF_TARGET(
        // On architectures pre-sm90, arrive_tx is not supported.
        NV_PROVIDES_SM_90, (
            // We do not check for the statespace of the barrier here. This is
            // on purpose. This allows debugging tools like memcheck/racecheck
            // to detect that we are passing a pointer with the wrong state
            // space to mbarrier.arrive. If we checked for the state space here,
            // and __trap() if wrong, then those tools would not be able to help
            // us in release builds. In debug builds, the error would be caught
            // by the asserts at the top of this function.

            auto __native_handle = barrier_native_handle(__b);
            auto __bh = __cvta_generic_to_shared(__native_handle);
            if (__arrive_count_update == 1) {
                __token = _CUDA_VPTX::mbarrier_arrive_expect_tx(
                    _CUDA_VPTX::sem_release, _CUDA_VPTX::scope_cta, _CUDA_VPTX::space_shared, __native_handle, __transaction_count_update
                );
            } else {
                asm (
                    "mbarrier.expect_tx.relaxed.cta.shared::cta.b64 [%0], %1;"
                    :
                    : "r"(static_cast<_CUDA_VSTD::uint32_t>(__bh)),
                      "r"(static_cast<_CUDA_VSTD::uint32_t>(__transaction_count_update))
                    : "memory");
                __token = _CUDA_VPTX::mbarrier_arrive(
                    _CUDA_VPTX::sem_release, _CUDA_VPTX::scope_cta, _CUDA_VPTX::space_shared, __native_handle, __arrive_count_update
                );
            }
        )
    );
    return __token;
}

template <typename _Tp, _CUDA_VSTD::size_t _Alignment>
_LIBCUDACXX_DEVICE inline async_contract_fulfillment memcpy_async_tx(
    _Tp* __dest,
    const _Tp* __src,
    ::cuda::aligned_size_t<_Alignment> __size,
    ::cuda::barrier<::cuda::thread_scope_block> & __b) {
    // When compiling with NVCC and GCC 4.8, certain user defined types that _are_ trivially copyable are
    // incorrectly classified as not trivially copyable. Remove this assertion to allow for their usage with
    // memcpy_async when compiling with GCC 4.8.
    // FIXME: remove the #if once GCC 4.8 is no longer supported.
#if !defined(_LIBCUDACXX_COMPILER_GCC) || _GNUC_VER > 408
    static_assert(_CUDA_VSTD::is_trivially_copyable<_Tp>::value, "memcpy_async_tx requires a trivially copyable type");
#endif
    static_assert(16 <= _Alignment, "mempcy_async_tx expects arguments to be at least 16 byte aligned.");

    NV_IF_TARGET(
        NV_PROVIDES_SM_90, (
            _LIBCUDACXX_DEBUG_ASSERT(__isShared(barrier_native_handle(__b)), "Barrier must be located in local shared memory.");
            _LIBCUDACXX_DEBUG_ASSERT(__isShared(__dest), "dest must point to shared memory.");
            _LIBCUDACXX_DEBUG_ASSERT(__isGlobal(__src), "src must point to global memory.");

            auto __bh = __cvta_generic_to_shared(barrier_native_handle(__b));
            if (__isShared(__dest) && __isGlobal(__src)) {
                asm volatile(
                    "cp.async.bulk.shared::cluster.global.mbarrier::complete_tx::bytes [%0], [%1], %2, [%3];\n"
                    :
                    : "r"(static_cast<_CUDA_VSTD::uint32_t>(__cvta_generic_to_shared(__dest))),
                    "l"(static_cast<_CUDA_VSTD::uint64_t>(__cvta_generic_to_global(__src))),
                    "r"(static_cast<_CUDA_VSTD::uint32_t>(__size)),
                    "r"(static_cast<_CUDA_VSTD::uint32_t>(__bh))
                    : "memory");
            } else {
                // memcpy_async_tx only supports copying from global to shared
                // or from shared to remote cluster dsmem. To copy to remote
                // dsmem, we need to arrive on a cluster-scoped barrier, which
                // is not yet implemented. So we trap in this case as well.
                _LIBCUDACXX_UNREACHABLE();
            }

            return async_contract_fulfillment::async;
        )
    )
}

_LIBCUDACXX_DEVICE inline
void barrier_expect_tx(
    barrier<thread_scope_block> & __b,
    _CUDA_VSTD::ptrdiff_t __transaction_count_update) {
    NV_IF_TARGET(
        NV_PROVIDES_SM_90, (
            _LIBCUDACXX_DEBUG_ASSERT(__isShared(barrier_native_handle(__b)), "Barrier must be located in local shared memory.");
            _LIBCUDACXX_DEBUG_ASSERT(__transaction_count_update >= 0, "Transaction count update must be non-negative.");
            // https://docs.nvidia.com/cuda/parallel-thread-execution/index.html#contents-of-the-mbarrier-object
            _LIBCUDACXX_DEBUG_ASSERT(__transaction_count_update <= (1 << 20) - 1, "Transaction count update cannot exceed 2^20 - 1.");

            // We do not check for the statespace of the barrier here. This is
            // on purpose. This allows debugging tools like memcheck/racecheck
            // to detect that we are passing a pointer with the wrong state
            // space to mbarrier.arrive. If we checked for the state space here,
            // and __trap() if wrong, then those tools would not be able to help
            // us in release builds. In debug builds, the error would be caught
            // by the asserts at the top of this function.
            auto __bh = __cvta_generic_to_shared(barrier_native_handle(__b));
            asm (
                "mbarrier.expect_tx.relaxed.cta.shared::cta.b64 [%0], %1;"
                :
                : "r"(static_cast<_CUDA_VSTD::uint32_t>(__bh)),
                "r"(static_cast<_CUDA_VSTD::uint32_t>(__transaction_count_update))
                : "memory");
        )
    )
}
#endif // __CUDA_MINIMUM_ARCH__

_LIBCUDACXX_END_NAMESPACE_CUDA_DEVICE

_LIBCUDACXX_BEGIN_NAMESPACE_CUDA

template<>
class barrier<thread_scope_thread, _CUDA_VSTD::__empty_completion> : private barrier<thread_scope_block> {
    using __base = barrier<thread_scope_block>;

public:
    using __base::__base;

    _LIBCUDACXX_INLINE_VISIBILITY
    friend void init(barrier * __b, _CUDA_VSTD::ptrdiff_t __expected, _CUDA_VSTD::__empty_completion __completion = _CUDA_VSTD::__empty_completion()) {
        init(static_cast<__base *>(__b), __expected, __completion);
    }

    using __base::arrive;
    using __base::wait;
    using __base::arrive_and_wait;
    using __base::arrive_and_drop;
    using __base::max;
};

template <typename ... _Ty>
_LIBCUDACXX_INLINE_VISIBILITY constexpr bool __unused(_Ty...) {return true;}

template <typename _Ty>
_LIBCUDACXX_INLINE_VISIBILITY constexpr bool __unused(_Ty&) {return true;}

// __is_local_smem_barrier returns true if barrier is (1) block-scoped and (2) located in shared memory.
template<thread_scope _Sco, typename _CompF, bool _Is_mbarrier = (_Sco == thread_scope_block) && _CUDA_VSTD::is_same<_CompF, _CUDA_VSTD::__empty_completion>::value>
_LIBCUDACXX_INLINE_VISIBILITY
bool __is_local_smem_barrier(barrier<_Sco, _CompF> & __barrier) {
    NV_IF_ELSE_TARGET(
        NV_IS_DEVICE, (
            return _Is_mbarrier && __isShared(&__barrier);
        ),(
            return false;
        )
    );
}

// __try_get_barrier_handle returns barrier handle of block-scoped barriers and a nullptr otherwise.
template<thread_scope _Sco, typename _CompF>
_LIBCUDACXX_INLINE_VISIBILITY inline
_CUDA_VSTD::uint64_t * __try_get_barrier_handle(barrier<_Sco, _CompF> & __barrier) {
    return nullptr;
}

template<>
_LIBCUDACXX_INLINE_VISIBILITY inline
_CUDA_VSTD::uint64_t * __try_get_barrier_handle<::cuda::thread_scope_block, _CUDA_VSTD::__empty_completion>(barrier<::cuda::thread_scope_block> & __barrier) {
    NV_DISPATCH_TARGET(
        NV_IS_DEVICE, (
            return ::cuda::device::barrier_native_handle(__barrier);
        ),
        NV_ANY_TARGET, (
            return nullptr;
        )
    );
}

// This struct contains functions to defer the completion of a barrier phase
// or pipeline stage until a specific memcpy_async operation *initiated by
// this thread* has completed.

// The user is still responsible for arriving and waiting on (or otherwise
// synchronizing with) the barrier or pipeline barrier to see the results of
// copies from other threads participating in the synchronization object.
struct __memcpy_completion_impl {

    template<typename _Group>
    _LIBCUDACXX_NODISCARD_ATTRIBUTE _LIBCUDACXX_INLINE_VISIBILITY static
    async_contract_fulfillment __defer(
        __completion_mechanism __cm, _Group const & __group, _CUDA_VSTD::size_t __size, barrier<::cuda::thread_scope_block> & __barrier) {
        // In principle, this is the overload for shared memory barriers. However, a
        // block-scope barrier may also be located in global memory. Therefore, we
        // check if the barrier is a non-smem barrier and handle that separately.
        if (! __is_local_smem_barrier(__barrier)) {
            return __defer_non_smem_barrier(__cm, __group, __size, __barrier);
        }

        switch (__cm) {
            case  __completion_mechanism::__async_group:
                // Pre-SM80, the async_group mechanism is not available.
                NV_IF_TARGET(NV_PROVIDES_SM_80, (
                    // Non-Blocking: unbalance barrier by 1, barrier will be
                    // rebalanced when all thread-local cp.async instructions
                    // have completed writing to shared memory.
                    _CUDA_VSTD::uint64_t * __bh = __try_get_barrier_handle(__barrier);

                    asm volatile ("cp.async.mbarrier.arrive.shared.b64 [%0];"
                                  :: "r"(static_cast<_CUDA_VSTD::uint32_t>(__cvta_generic_to_shared(__bh)))
                                  : "memory");
                ));
                return async_contract_fulfillment::async;
            case __completion_mechanism::__async_bulk_group:
                // This completion mechanism should not be used with a shared
                // memory barrier. Or at least, we do not currently envision
                // bulk group to be used with shared memory barriers.
                _LIBCUDACXX_UNREACHABLE();
            case __completion_mechanism::__mbarrier_complete_tx:
                // Pre-sm90, the mbarrier_complete_tx completion mechanism is not available.
                NV_IF_TARGET(NV_PROVIDES_SM_90, (
                    // Only perform the expect_tx operation with the leader thread
                    if (__group.thread_rank() == 0) {
                        ::cuda::device::barrier_expect_tx(__barrier, __size);
                    }
                ));
                return async_contract_fulfillment::async;
            case __completion_mechanism::__sync:
                // sync: In this case, we do not need to do anything. The user will have
                // to issue `bar.arrive_wait();` to see the effect of the transaction.
                return async_contract_fulfillment::none;
            default:
                // Get rid of "control reaches end of non-void function":
                _LIBCUDACXX_UNREACHABLE();
        }
    }

    template<typename _Group, thread_scope _Sco, typename _CompF>
    _LIBCUDACXX_NODISCARD_ATTRIBUTE _LIBCUDACXX_INLINE_VISIBILITY static
    async_contract_fulfillment __defer(
        __completion_mechanism __cm, _Group const & __group, _CUDA_VSTD::size_t __size, barrier<_Sco, _CompF> & __barrier) {
        return __defer_non_smem_barrier(__cm, __group, __size, __barrier);
    }

    template<typename _Group, thread_scope _Sco, typename _CompF>
    _LIBCUDACXX_INLINE_VISIBILITY static
    async_contract_fulfillment __defer_non_smem_barrier(
        __completion_mechanism __cm, _Group const & __group, _CUDA_VSTD::size_t __size, barrier<_Sco, _CompF> & __barrier) {
        // Overload for non-smem barriers.

        switch (__cm) {
            case __completion_mechanism::__async_group:
                // Pre-SM80, the async_group mechanism is not available.
                NV_IF_TARGET(NV_PROVIDES_SM_80, (
                    // Blocking: wait for all thread-local cp.async instructions to have
                    // completed writing to shared memory.
                    asm volatile ("cp.async.wait_all;" ::: "memory");
                ));
                return async_contract_fulfillment::async;
            case __completion_mechanism::__mbarrier_complete_tx:
                // Non-smem barriers do not have an mbarrier_complete_tx mechanism..
                _LIBCUDACXX_UNREACHABLE();
            case __completion_mechanism::__async_bulk_group:
                // This completion mechanism is currently not expected to be used with barriers.
                _LIBCUDACXX_UNREACHABLE();
            case  __completion_mechanism::__sync:
                // sync: In this case, we do not need to do anything.
                return async_contract_fulfillment::none;
            default:
                // Get rid of "control reaches end of non-void function":
                _LIBCUDACXX_UNREACHABLE();
        }
    }

    template<typename _Group, thread_scope _Sco>
    _LIBCUDACXX_INLINE_VISIBILITY static
    async_contract_fulfillment __defer(__completion_mechanism __cm, _Group const & __group, _CUDA_VSTD::size_t __size, pipeline<_Sco> & __pipeline) {
        // pipeline does not sync on memcpy_async, defeat pipeline purpose otherwise
        __unused(__pipeline);
        __unused(__size);
        __unused(__group);

        switch (__cm) {
            case __completion_mechanism::__async_group:          return async_contract_fulfillment::async;
            case __completion_mechanism::__async_bulk_group:     return async_contract_fulfillment::async;
            case __completion_mechanism::__mbarrier_complete_tx: return async_contract_fulfillment::async;
            case __completion_mechanism::__sync:                 return async_contract_fulfillment::none;
            default:
                // Get rid of "control reaches end of non-void function":
                _LIBCUDACXX_UNREACHABLE();
        }
    }
};

/***********************************************************************
 * memcpy_async code:
 *
 * A call to cuda::memcpy_async(dest, src, size, barrier) can dispatch to any of
 * these PTX instructions:
 *
 * 1. normal synchronous copy (fallback)
 * 2. cp.async:      shared  <- global
 * 3. cp.async.bulk: shared  <- global
 * 4. TODO: cp.async.bulk: global  <- shared
 * 5. TODO: cp.async.bulk: cluster <- shared
 *
 * Which of these options is chosen, depends on:
 *
 * 1. The alignment of dest, src, and size;
 * 2. The direction of the copy
 * 3. The current compute capability
 * 4. The requested completion mechanism
 *
 * PTX has 3 asynchronous completion mechanisms:
 *
 * 1. Async group           - local to a thread. Used by cp.async
 * 2. Bulk async group      - local to a thread. Used by cp.async.bulk (shared -> global)
 * 3. mbarrier::complete_tx - shared memory barier. Used by cp.async.bulk (other directions)
 *
 * The code is organized as follows:
 *
 * 1. Asynchronous copy mechanisms that wrap the PTX instructions
 *
 * 2. Device memcpy_async implementation per copy direction (global to shared,
 *    shared to global, etc). Dispatches to fastest mechanism based on requested
 *    completion mechanism(s), pointer alignment, and architecture.
 *
 * 3. Host and device memcpy_async implementations. Host implementation is
 *    basically a memcpy wrapper; device implementation dispatches based on the
 *    direction of the copy.
 *
 * 4. __memcpy_async_barrier:
 *    a) Sets the allowed completion mechanisms based on the barrier location
 *    b) Calls the host or device memcpy_async implementation
 *    c) If necessary, synchronizes with the barrier based on the returned
 *    completion mechanism.
 *
 * 5. The public memcpy_async function overloads. Call into
 *    __memcpy_async_barrier.
 *
 ***********************************************************************/

/***********************************************************************
 * Asynchronous copy mechanisms:
 *
 * 1. cp.async.bulk: shared  <- global
 * 2. TODO: cp.async.bulk: cluster <- shared
 * 3. TODO: cp.async.bulk: global  <- shared
 * 4. cp.async:      shared  <- global
 * 5. normal synchronous copy (fallback)
 ***********************************************************************/

#if (defined(__CUDA_MINIMUM_ARCH__) && 900 <= __CUDA_MINIMUM_ARCH__) || (!defined(__CUDA_MINIMUM_ARCH__))
template <typename _Group>
inline _LIBCUDACXX_DEVICE
void __cp_async_bulk_shared_global(const _Group &__g, char * __dest, const char * __src, size_t __size, uint64_t *__bar_handle) {
    NV_IF_TARGET(NV_PROVIDES_SM_90, (
        // https://docs.nvidia.com/cuda/parallel-thread-execution/index.html#data-movement-and-conversion-instructions-cp-async-bulk
        if (__g.thread_rank() == 0) {
            asm volatile(
                "cp.async.bulk.shared::cluster.global.mbarrier::complete_tx::bytes [%0], [%1], %2, [%3];\n"
                :
                : "r"(static_cast<_CUDA_VSTD::uint32_t>(__cvta_generic_to_shared(__dest))),
                "l"(static_cast<_CUDA_VSTD::uint64_t>(__cvta_generic_to_global(__src))),
                "r"(static_cast<_CUDA_VSTD::uint32_t>(__size)),
                "r"(static_cast<_CUDA_VSTD::uint32_t>(__cvta_generic_to_shared(__bar_handle)))
                : "memory");
        }
    ))
}
#endif // __CUDA_MINIMUM_ARCH__

#if (defined(__CUDA_MINIMUM_ARCH__) && 800 <= __CUDA_MINIMUM_ARCH__) || (!defined(__CUDA_MINIMUM_ARCH__))
template <size_t _Copy_size>
inline _LIBCUDACXX_DEVICE
void __cp_async_shared_global(char * __dest, const char * __src) {
    // If `if constexpr` is not available, this function gets instantiated even
    // if is not called. Do not static_assert in that case.
<<<<<<< HEAD
    #if _LIBCUDACXX_STD_VER >= 17
    static_assert(_Copy_size == 4 || _Copy_size == 8 || _Copy_size == 16, "cp.async.shared.global requires a copy size of 4, 8, or 16.");
    #endif // _LIBCUDACXX_STD_VER >= 17
=======
#if _CCCL_STD_VER >= 2017
    static_assert(_Copy_size == 4 || _Copy_size == 8 || _Copy_size == 16, "cp.async.shared.global requires a copy size of 4, 8, or 16.");
#endif // _CCCL_STD_VER >= 2017
>>>>>>> 814bda34

    NV_IF_TARGET(NV_PROVIDES_SM_80, (
        // https://docs.nvidia.com/cuda/parallel-thread-execution/index.html#data-movement-and-conversion-instructions-cp-async
        asm volatile(
            "cp.async.ca.shared.global [%0], [%1], %2, %2;"
            :
            : "r"(static_cast<_CUDA_VSTD::uint32_t>(__cvta_generic_to_shared(__dest))),
            "l"(static_cast<_CUDA_VSTD::uint64_t>(__cvta_generic_to_global(__src))),
            "n"(_Copy_size)
            : "memory");
    ))
}

template <>
inline _LIBCUDACXX_DEVICE
void __cp_async_shared_global<16>(char * __dest, const char * __src) {
    NV_IF_TARGET(NV_PROVIDES_SM_80, (
        // https://docs.nvidia.com/cuda/parallel-thread-execution/index.html#data-movement-and-conversion-instructions-cp-async
        // When copying 16 bytes, it is possible to skip L1 cache (.cg).
        asm volatile(
            "cp.async.cg.shared.global [%0], [%1], %2, %2;"
            :
            : "r"(static_cast<_CUDA_VSTD::uint32_t>(__cvta_generic_to_shared(__dest))),
            "l"(static_cast<_CUDA_VSTD::uint64_t>(__cvta_generic_to_global(__src))),
            "n"(16)
            : "memory");
    ))
}

template <size_t _Alignment, typename _Group>
inline _LIBCUDACXX_DEVICE
void __cp_async_shared_global_mechanism(_Group __g, char * __dest, const char * __src, _CUDA_VSTD::size_t __size) {
    // If `if constexpr` is not available, this function gets instantiated even
    // if is not called. Do not static_assert in that case.
#if _CCCL_STD_VER >= 2017
    static_assert(4 <= _Alignment, "cp.async requires at least 4-byte alignment");
#endif // _CCCL_STD_VER >= 2017

    // Maximal copy size is 16.
    constexpr int __copy_size = (_Alignment > 16) ? 16 : _Alignment;
    // We use an int offset here, because we are copying to shared memory,
    // which is easily addressable using int.
    const int __group_size = __g.size();
    const int __group_rank = __g.thread_rank();
    const int __stride = __group_size * __copy_size;
    for (int __offset = __group_rank *  __copy_size; __offset < static_cast<int>(__size); __offset += __stride) {
        __cp_async_shared_global<__copy_size>(__dest + __offset, __src + __offset);
    }
}
#endif // __CUDA_MINIMUM_ARCH__

template <size_t _Copy_size>
struct __copy_chunk {
    _ALIGNAS(_Copy_size) char data[_Copy_size];
};

template <size_t _Alignment, typename _Group>
inline _LIBCUDACXX_HOST_DEVICE
void __cp_async_fallback_mechanism(_Group __g, char * __dest, const char * __src, _CUDA_VSTD::size_t __size) {
    // Maximal copy size is 16 bytes
    constexpr _CUDA_VSTD::size_t __copy_size = (_Alignment > 16) ? 16 : _Alignment;
    using __chunk_t = __copy_chunk<__copy_size>;

    // "Group"-strided loop over memory
    const size_t __stride = __g.size() * __copy_size;

    // An unroll factor of 64 ought to be enough for anybody. This unroll pragma
    // is mainly intended to place an upper bound on loop unrolling. The number
    // is more than high enough for the intended use case: an unroll factor of
    // 64 allows moving 4 * 64 * 256 = 64kb in one unrolled loop with 256
    // threads (copying ints). On the other hand, in the unfortunate case that
    // we have to move 1024 bytes / thread with char width, then we prevent
    // fully unrolling the loop to 1024 copy instructions. This prevents the
    // compile times from increasing unreasonably, and also has neglibible
    // impact on runtime performance.
_LIBCUDACXX_PRAGMA_UNROLL(64)
    for (_CUDA_VSTD::size_t __offset = __g.thread_rank() * __copy_size; __offset < __size; __offset += __stride) {
        __chunk_t tmp = *reinterpret_cast<const __chunk_t *>(__src + __offset);
        *reinterpret_cast<__chunk_t *>(__dest + __offset) = tmp;
    }
}

/***********************************************************************
 * cuda::memcpy_async dispatch helper functions
 *
 * - __get_size_align struct to determine the alignment from a size type.
 ***********************************************************************/

// The __get_size_align struct provides a way to query the guaranteed
// "alignment" of a provided size. In this case, an n-byte aligned size means
// that the size is a multiple of n.
//
// Use as follows:
// static_assert(__get_size_align<size_t>::align == 1)
// static_assert(__get_size_align<aligned_size_t<n>>::align == n)

// Default impl: always returns 1.
template <typename, typename = void>
struct __get_size_align {
    static constexpr int align = 1;
};

// aligned_size_t<n> overload: return n.
template <typename T>
struct __get_size_align<T, _CUDA_VSTD::__void_t<decltype(T::align)>> {
    static constexpr int align = T::align;
};

/***********************************************************************
 * cuda::memcpy_async dispatch
 *
 * The dispatch mechanism takes all the arguments and dispatches to the
 * fastest asynchronous copy mechanism available.
 *
 * It returns a __completion_mechanism that indicates which completion mechanism
 * was used by the copy mechanism. This value can be used by the sync object to
 * further synchronize if necessary.
 *
 ***********************************************************************/

template<_CUDA_VSTD::size_t _Align, typename _Group>
_LIBCUDACXX_NODISCARD_ATTRIBUTE _LIBCUDACXX_DEVICE inline
__completion_mechanism __dispatch_memcpy_async_any_to_any(_Group const & __group, char * __dest_char, char const * __src_char, _CUDA_VSTD::size_t __size, uint32_t __allowed_completions, uint64_t* __bar_handle) {
    __cp_async_fallback_mechanism<_Align>(__group, __dest_char, __src_char, __size);
    return __completion_mechanism::__sync;
}

template<_CUDA_VSTD::size_t _Align, typename _Group>
_LIBCUDACXX_NODISCARD_ATTRIBUTE _LIBCUDACXX_DEVICE inline
__completion_mechanism __dispatch_memcpy_async_global_to_shared(_Group const & __group, char * __dest_char, char const * __src_char, _CUDA_VSTD::size_t __size, uint32_t __allowed_completions, uint64_t* __bar_handle) {
    NV_IF_TARGET(NV_PROVIDES_SM_90, (
        if _LIBCUDACXX_CONSTEXPR_AFTER_CXX14 (_Align >= 16) {
            const bool __can_use_complete_tx = __allowed_completions & uint32_t(__completion_mechanism::__mbarrier_complete_tx);
            _LIBCUDACXX_DEBUG_ASSERT(__can_use_complete_tx == (nullptr != __bar_handle), "Pass non-null bar_handle if and only if can_use_complete_tx.");
            if (__can_use_complete_tx && __isShared(__bar_handle)) {
                __cp_async_bulk_shared_global(__group, __dest_char, __src_char, __size, __bar_handle);
                return __completion_mechanism::__mbarrier_complete_tx;
            }
        }
        // Fallthrough to SM 80..
    ));

    NV_IF_TARGET(NV_PROVIDES_SM_80, (
        if _LIBCUDACXX_CONSTEXPR_AFTER_CXX14 (_Align >= 4) {
            const bool __can_use_async_group = __allowed_completions & uint32_t(__completion_mechanism::__async_group);
            if (__can_use_async_group) {
                __cp_async_shared_global_mechanism<_Align>(__group, __dest_char, __src_char, __size);
                return __completion_mechanism::__async_group;
            }
        }
        // Fallthrough..
    ));

    __cp_async_fallback_mechanism<_Align>(__group, __dest_char, __src_char, __size);
    return __completion_mechanism::__sync;
}

// __dispatch_memcpy_async is the internal entry point for dispatching to the correct memcpy_async implementation.
template<_CUDA_VSTD::size_t _Align, typename _Group>
_LIBCUDACXX_NODISCARD_ATTRIBUTE _LIBCUDACXX_INLINE_VISIBILITY
__completion_mechanism __dispatch_memcpy_async(_Group const & __group, char * __dest_char, char const * __src_char, size_t __size, _CUDA_VSTD::uint32_t __allowed_completions, uint64_t* __bar_handle) {
    NV_IF_ELSE_TARGET(NV_IS_DEVICE, (
        // Dispatch based on direction of the copy: global to shared, shared to
        // global, etc.

        // CUDA compilers <= 12.2 may not propagate assumptions about the state space
        // of pointers correctly. Therefore, we
        // 1) put the code for each copy direction in a separate function, and
        // 2) make sure none of the code paths can reach each other by "falling through".
        //
        // See nvbug 4074679 and also PR #478.
        if (__isGlobal(__src_char) && __isShared(__dest_char)) {
            return __dispatch_memcpy_async_global_to_shared<_Align>(__group, __dest_char, __src_char, __size, __allowed_completions, __bar_handle);
        } else {
            return __dispatch_memcpy_async_any_to_any<_Align>(__group, __dest_char, __src_char, __size, __allowed_completions, __bar_handle);
        }
    ), (
        // Host code path:
        if (__group.thread_rank() == 0) {
            memcpy(__dest_char, __src_char, __size);
        }
        return __completion_mechanism::__sync;
    ));
}

template<_CUDA_VSTD::size_t _Align, typename _Group>
_LIBCUDACXX_NODISCARD_ATTRIBUTE _LIBCUDACXX_INLINE_VISIBILITY
__completion_mechanism __dispatch_memcpy_async(_Group const & __group, char * __dest_char, char const * __src_char, _CUDA_VSTD::size_t __size, _CUDA_VSTD::uint32_t __allowed_completions) {
    _LIBCUDACXX_DEBUG_ASSERT(! (__allowed_completions & uint32_t(__completion_mechanism::__mbarrier_complete_tx)), "Cannot allow mbarrier_complete_tx completion mechanism when not passing a barrier. ");
    return __dispatch_memcpy_async<_Align>(__group, __dest_char, __src_char, __size, __allowed_completions, nullptr);
}

////////////////////////////////////////////////////////////////////////////////

struct __single_thread_group {
    _LIBCUDACXX_INLINE_VISIBILITY
    void sync() const {}
    _LIBCUDACXX_INLINE_VISIBILITY
    constexpr _CUDA_VSTD::size_t size() const { return 1; };
    _LIBCUDACXX_INLINE_VISIBILITY
    constexpr _CUDA_VSTD::size_t thread_rank() const { return 0; };
};

template<typename _Group, class _Tp, typename _Size, thread_scope _Sco, typename _CompF>
_LIBCUDACXX_INLINE_VISIBILITY
async_contract_fulfillment __memcpy_async_barrier(_Group const & __group, _Tp * __destination, _Tp const * __source, _Size __size, barrier<_Sco, _CompF> & __barrier) {
    static_assert(_CUDA_VSTD::is_trivially_copyable<_Tp>::value, "memcpy_async requires a trivially copyable type");

    // 1. Determine which completion mechanisms can be used with the current
    // barrier. A local shared memory barrier, i.e., block-scope barrier in local
    // shared memory, supports the mbarrier_complete_tx mechanism in addition to
    // the async group mechanism.
    _CUDA_VSTD::uint32_t __allowed_completions = __is_local_smem_barrier(__barrier)
        ? ( _CUDA_VSTD::uint32_t(__completion_mechanism::__async_group) | _CUDA_VSTD::uint32_t(__completion_mechanism::__mbarrier_complete_tx))
        : _CUDA_VSTD::uint32_t(__completion_mechanism::__async_group);

    // Alignment: Use the maximum of the alignment of _Tp and that of a possible cuda::aligned_size_t.
    constexpr _CUDA_VSTD::size_t __size_align = __get_size_align<_Size>::align;
    constexpr _CUDA_VSTD::size_t __align = (alignof(_Tp) < __size_align) ? __size_align : alignof(_Tp);
    // Cast to char pointers. We don't need the type for alignment anymore and
    // erasing the types reduces the number of instantiations of down-stream
    // functions.
    char * __dest_char = reinterpret_cast<char*>(__destination);
    char const * __src_char = reinterpret_cast<char const *>(__source);

    // 2. Issue actual copy instructions.
    auto __bh = __try_get_barrier_handle(__barrier);
    auto __cm =  __dispatch_memcpy_async<__align>(__group, __dest_char, __src_char, __size, __allowed_completions, __bh);

    // 3. Synchronize barrier with copy instructions.
    return __memcpy_completion_impl::__defer(__cm, __group, __size, __barrier);
}

template<typename _Group, class _Tp, _CUDA_VSTD::size_t _Alignment, thread_scope _Sco, typename _CompF>
_LIBCUDACXX_INLINE_VISIBILITY
async_contract_fulfillment memcpy_async(_Group const & __group, _Tp * __destination, _Tp const * __source, aligned_size_t<_Alignment> __size, barrier<_Sco, _CompF> & __barrier) {
    return __memcpy_async_barrier(__group, __destination, __source, __size, __barrier);
}

template<class _Tp, typename _Size, thread_scope _Sco, typename _CompF>
_LIBCUDACXX_INLINE_VISIBILITY
async_contract_fulfillment memcpy_async(_Tp * __destination, _Tp const * __source, _Size __size, barrier<_Sco, _CompF> & __barrier) {
    return __memcpy_async_barrier(__single_thread_group{}, __destination, __source, __size, __barrier);
}

template<typename _Group, class _Tp, thread_scope _Sco, typename _CompF>
_LIBCUDACXX_INLINE_VISIBILITY
async_contract_fulfillment memcpy_async(_Group const & __group, _Tp * __destination, _Tp const * __source, _CUDA_VSTD::size_t __size, barrier<_Sco, _CompF> & __barrier) {

    return __memcpy_async_barrier(__group, __destination, __source, __size, __barrier);
}

template<typename _Group, thread_scope _Sco, typename _CompF>
_LIBCUDACXX_INLINE_VISIBILITY
async_contract_fulfillment memcpy_async(_Group const & __group, void * __destination, void const * __source, _CUDA_VSTD::size_t __size, barrier<_Sco, _CompF> & __barrier) {
    return __memcpy_async_barrier(__group, reinterpret_cast<char *>(__destination), reinterpret_cast<char const *>(__source), __size, __barrier);
}

template<typename _Group, _CUDA_VSTD::size_t _Alignment, thread_scope _Sco, typename _CompF>
_LIBCUDACXX_INLINE_VISIBILITY
async_contract_fulfillment memcpy_async(_Group const & __group, void * __destination, void const * __source, aligned_size_t<_Alignment> __size, barrier<_Sco, _CompF> & __barrier) {
    return __memcpy_async_barrier(__group, reinterpret_cast<char *>(__destination), reinterpret_cast<char const *>(__source), __size, __barrier);
}

template<typename _Size, thread_scope _Sco, typename _CompF>
_LIBCUDACXX_INLINE_VISIBILITY
async_contract_fulfillment memcpy_async(void * __destination, void const * __source, _Size __size, barrier<_Sco, _CompF> & __barrier) {
    return __memcpy_async_barrier(__single_thread_group{}, reinterpret_cast<char *>(__destination), reinterpret_cast<char const *>(__source), __size, __barrier);
}

_LIBCUDACXX_END_NAMESPACE_CUDA

#endif // _LIBCUDACXX___CUDA_BARRIER_H<|MERGE_RESOLUTION|>--- conflicted
+++ resolved
@@ -955,15 +955,9 @@
 void __cp_async_shared_global(char * __dest, const char * __src) {
     // If `if constexpr` is not available, this function gets instantiated even
     // if is not called. Do not static_assert in that case.
-<<<<<<< HEAD
-    #if _LIBCUDACXX_STD_VER >= 17
-    static_assert(_Copy_size == 4 || _Copy_size == 8 || _Copy_size == 16, "cp.async.shared.global requires a copy size of 4, 8, or 16.");
-    #endif // _LIBCUDACXX_STD_VER >= 17
-=======
 #if _CCCL_STD_VER >= 2017
     static_assert(_Copy_size == 4 || _Copy_size == 8 || _Copy_size == 16, "cp.async.shared.global requires a copy size of 4, 8, or 16.");
 #endif // _CCCL_STD_VER >= 2017
->>>>>>> 814bda34
 
     NV_IF_TARGET(NV_PROVIDES_SM_80, (
         // https://docs.nvidia.com/cuda/parallel-thread-execution/index.html#data-movement-and-conversion-instructions-cp-async
