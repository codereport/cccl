#include <thrust/functional.h>
#include <thrust/tabulate.h>
#include <thrust/sort.h>
#include <thrust/memory.h>
#include <thrust/system/cuda/memory.h>

#include <new> // for std::bad_alloc
#include <iostream>

// This example demonstrates how to intercept calls to malloc
// and free to implement a fallback for cudaMalloc.
// When cudaMalloc fails to allocate device memory the fallback_allocator
// attempts to allocate pinned host memory and then map the host buffer 
// into the device address space.  The fallback_allocator enables
// the GPU to process data sets that are larger than the device
// memory, albeit with a significantly reduced performance.


// derive a simple allocator from cuda::dispatchable for using pinned host memory as a functional fallback
struct fallback_allocator : thrust::cuda::dispatchable<fallback_allocator> {};


// overload malloc on fallback_allocator to implement our special malloc 
// its job to is allocate host memory as a functional fallback when cudaMalloc fails
void *malloc(fallback_allocator, std::size_t n)
{
  void *result = 0;

  // attempt to allocate device memory
  if(cudaMalloc(&result, n) == cudaSuccess)
  {
    std::cout << "  allocated " << n << " bytes of device memory" << std::endl;
  }
  else
  {
    // attempt to allocate pinned host memory
    void *h_ptr = 0;
    if(cudaMallocHost(&h_ptr, n) == cudaSuccess)
    {
      // attempt to map host pointer into device memory space
      if(cudaHostGetDevicePointer(&result, h_ptr, 0) == cudaSuccess)
      {
        std::cout << "  allocated " << n << " bytes of pinned host memory (fallback successful)" << std::endl;
      }
      else
      {
        // attempt to deallocate buffer
        std::cout << "  failed to map host memory into device address space (fallback failed)" << std::endl;
        cudaError_t error = cudaFreeHost(h_ptr);
        if(error)
        {
<<<<<<< HEAD
          throw thrust::system_error(error, thrust::cuda_category(), "Error after cudaFreeHost");
=======
          throw thrust::system_error(error, thrust::cuda_category(), "cudaFreeHost failed");
>>>>>>> e2b89c96
        }

        result = 0;
      }
    }
    else
    {
      std::cout << "  failed to allocate " << n << " bytes of memory (fallback failed)" << std::endl;
    }
  }

  return result;
}


// overload free on fallback_allocator to implement our special free 
// its job to is inspect where the pointer lives and free it appropriately
template<typename Pointer>
void free(fallback_allocator, Pointer ptr)
{
  void *raw_ptr = thrust::raw_pointer_cast(ptr);

  // determine where memory resides
  cudaPointerAttributes	attributes;

  if(cudaPointerGetAttributes(&attributes, raw_ptr) == cudaSuccess)
  {
    // free the memory in the appropriate way
    if(attributes.memoryType == cudaMemoryTypeHost)
    {
      cudaFreeHost(raw_ptr);
    }
    else
    {
      cudaFree(raw_ptr);
    }
  }
}


int main(void)
{
  // check whether device supports mapped host memory
  int device;
  cudaGetDevice(&device);
  cudaDeviceProp properties;
  cudaGetDeviceProperties(&properties, device);

  fallback_allocator alloc;

  if(!properties.canMapHostMemory)
  {
    std::cout << "Device #" << device 
              << " [" << properties.name << "] does not support memory mapping" << std::endl;
    return 0;
  }
  else
  {
    std::cout << "Testing fallback_allocator on device #" << device 
              << " [" << properties.name << "] with " 
              << properties.totalGlobalMem << " bytes of device memory" << std::endl;
  }

  try
  {
    size_t one_million = 1 << 20;
    size_t one_billion = 1 << 30;

    for(size_t n = one_million; n < one_billion; n *= 2)
    {
      // TODO ideally we'd use the fallback_allocator in the vector too
      //thrust::cuda::vector<int, fallback_allocator> d_vec(n);

      std::cout << "attempting to sort " << n << " values" << std::endl;

      // use our special malloc to allocate
      int *raw_ptr = (int *) malloc(alloc, n * sizeof(int));

      if(raw_ptr)
      {
        thrust::cuda::pointer<int> begin = thrust::cuda::pointer<int>(raw_ptr);
        thrust::cuda::pointer<int> end   = begin + n;

        // generate unsorted values
        thrust::tabulate(begin, end, thrust::placeholders::_1 % 1024);

        // sort the data using our special allocator
        // if temporary memory is required during the sort,
        // our versions of malloc & free will be called
        thrust::sort(alloc, begin, end);

        free(alloc, raw_ptr);
      }
    }
  }
  catch(std::bad_alloc)
  {
    std::cout << "Caught std::bad_alloc" << std::endl;
<<<<<<< HEAD
    return 0;
=======
>>>>>>> e2b89c96
  }

  return 0;
}
<|MERGE_RESOLUTION|>--- conflicted
+++ resolved
@@ -49,11 +49,7 @@
         cudaError_t error = cudaFreeHost(h_ptr);
         if(error)
         {
-<<<<<<< HEAD
-          throw thrust::system_error(error, thrust::cuda_category(), "Error after cudaFreeHost");
-=======
           throw thrust::system_error(error, thrust::cuda_category(), "cudaFreeHost failed");
->>>>>>> e2b89c96
         }
 
         result = 0;
@@ -152,10 +148,6 @@
   catch(std::bad_alloc)
   {
     std::cout << "Caught std::bad_alloc" << std::endl;
-<<<<<<< HEAD
-    return 0;
-=======
->>>>>>> e2b89c96
   }
 
   return 0;
